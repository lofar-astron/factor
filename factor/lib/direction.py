"""
Definition of the direction class
"""
import os
import logging
from astropy.coordinates import Angle
import numpy as np
from lsmtool.operations_lib import radec2xy
import matplotlib.path as mplPath
from scipy.ndimage import gaussian_filter
import sys


class Direction(object):
    """
    Generic direction class

    A direction object holds all the parameters needed for an operation in a
    given direction (facet).

    Note:
    All attributes needed by the pipeline templates should be set on the class
    instance so that they can be passed with self.__dict__

    Parameters
    ----------
    name : str
        Name of direction
    ra : float
        RA in degrees of calibrator center
    dec : float
        Dec in degrees of calibrator center
    atrous_do : bool
        Fit to wavelet images in PyBDSM?
    mscale_field_do : bool
        Use multiscale clean for facet field?
    cal_imsize : int
        Size of calibrator image in 1.5 arcsec pixels
    solint_p : int
        Solution interval for phase calibration (# of time slots)
    solint_a : int
        Solution interval for amplitude calibration (# of time slots)
    dynamic_range : str
        LD (low dynamic range) or HD (high dynamic range)
    region_selfcal : str
        Region for clean mask for calibrator selfcal
    region_field : str
        Region for clean mask for facet image
    peel_skymodel : str
        Sky model for peeling
    outlier_do : bool
        If True, peel source without selfcal
    factor_working_dir : str
        Full path of working directory
    make_final_image : bool, optional
        Make final image of this direction, after all directions have been
        selfcaled?
    cal_size_deg : float, optional
        Size in degrees of calibrator source(s)
    cal_flux_jy : float, optional
        Apparent flux in Jy of calibrator source

    """
    def __init__(self, name, ra, dec, atrous_do=False, mscale_field_do=False,
    	cal_imsize=512, solint_p=1, solint_a=30, dynamic_range='LD',
    	region_selfcal='empty', region_field='empty', peel_skymodel='empty',
    	outlier_do=False, factor_working_dir='', make_final_image=False,
    	cal_size_deg=None, cal_flux_jy=None):

        # Handle input args
        self.name = name
        self.log = logging.getLogger('factor:{0}'.format(self.name))

        if type(ra) is str:
            ra = Angle(ra).to('deg').value
        if type(dec) is str:
            dec = Angle(dec).to('deg').value
        self.ra = ra
        self.dec = dec
        self.atrous_do = atrous_do
        self.mscale_field_do = mscale_field_do
        self.cal_imsize = cal_imsize
        self.solint_time_p = solint_p
        self.solint_time_a = solint_a
        self.dynamic_range = dynamic_range
        if region_selfcal.lower() == 'empty':
            # Set to empty list (casapy format)
            self.region_selfcal = '[]'
        else:
            if not os.path.exists(region_selfcal):
                self.log.error('Calibrator clean-mask region file {} not found.'.format(region_selfcal))
                sys.exit(1)
            self.region_selfcal = '["{0}"]'.format(region_selfcal)
            self.log.info('Using calibrator clean-mask region file {}'.format(self.region_field))
        self.region_field = region_field
        if self.region_field.lower() == 'empty':
            self.region_field = None
        elif not os.path.exists(self.region_field):
            self.log.error('Facet region file {} not found.'.format(self.region_field))
            sys.exit(1)
        else:
            self.log.info('Using facet clean-mask region file {}'.format(self.region_field))
        self.peel_skymodel = peel_skymodel
        if self.peel_skymodel.lower() == 'empty':
            self.peel_skymodel = None
        elif not os.path.exists(self.peel_skymodel):
            self.log.error('Peel sky model file {} not found.'.format(self.peel_skymodel))
            sys.exit(1)
        else:
            self.log.info('Using sky model file {} for selfcal'.format(self.peel_skymodel))
        self.is_outlier = outlier_do
        self.make_final_image = make_final_image
        if cal_flux_jy is not None:
            self.apparent_flux_mjy = cal_flux_jy * 1000.0
        else:
            self.apparent_flux_mjy = None

        # Initialize some parameters to default/initial values
        self.loop_amp_selfcal = False
        self.selfcal_ok = False # whether selfcal succeeded
        self.skip_add_subtract = None # whether to skip add/subtract in facetsub op
        self.max_residual_val = 0.5 # maximum residual in Jy for facet subtract test
        self.wsclean_nchannels = 1 # set number of wide-band channels
        self.use_new_sub_data = False # set flag that tells which subtracted-data column to use
        self.cellsize_selfcal_deg = 0.000417 # selfcal cell size
        self.cellsize_verify_deg = 0.00833 # verify subtract cell size
        self.target_rms_rad = 0.2 # preaverage target rms
        self.subtracted_data_colname = 'SUBTRACTED_DATA_ALL' # name of empty data column
        self.pre_average = False # whether to use baseline averaging
        self.blavg_weight_column = 'WEIGHT_SPECTRUM' # name of weights column
        self.started_operations = []
        self.completed_operations = []
        self.cleanup_mapfiles = []
        self.do_reset = False # whether to reset this direction
        self.is_patch = False # whether direction is just a patch (not full facet)
        self.nchunks = 1
        self.num_selfcal_groups = 1
        self.timeSlotsPerParmUpdate = 100

        # Set the size of the calibrator
        if cal_size_deg is None:
            # Try to get from cal_imsize assuming 50% padding
            if self.cal_imsize == 0:
                self.log.error('The cal_imsize must be specified in the directions '
                    'file')
                sys.exit(1)
            else:
                self.cal_size_deg = self.cal_imsize * self.cellsize_selfcal_deg / 1.5
        else:
            self.cal_size_deg = cal_size_deg
            if self.cal_imsize == 0:
                self.cal_imsize = max(512, self.get_optimum_size(self.cal_size_deg
                    / self.cellsize_selfcal_deg * 1.2)) # cal size has 20% padding

        self.cal_radius_deg = self.cal_size_deg / 2.0
        self.cal_rms_box = self.cal_size_deg / self.cellsize_selfcal_deg

        # Define some directories and files
        self.working_dir = factor_working_dir
        self.save_file = os.path.join(self.working_dir, 'state',
            self.name+'_save.pkl')
        self.vertices_file = self.save_file


    def set_imcal_parameters(self, nbands_per_channel, chan_width_hz,
    	nchan, timestep_sec, ntimes, nbands, initial_skymodel=None,
    	preaverage_flux_jy=0.0):
        """
        Sets various parameters for imaging and calibration
        """
        self.set_imaging_parameters(nbands, nbands_per_channel, nchan,
            initial_skymodel)
        self.set_averaging_steps_and_solution_intervals(chan_width_hz, nchan,
        	timestep_sec, ntimes, nbands, initial_skymodel,	preaverage_flux_jy)


    def set_imaging_parameters(self, nbands, nbands_per_channel, nchan_per_band,
        initial_skymodel=None, padding=1.05):
        """
        Sets various parameters for images in facetselfcal and facetimage pipelines

        Parameters
        ----------
        nbands : int
            Number of bands
        nbands_per_channel : int
            Number of bands per output channel (WSClean only)
        nchan_per_band : int
            Number of channels per band
        initial_skymodel : LSMTool SkyModel object, optional
            Sky model used to check source sizes
        padding : float, optional
            Padding factor by which size of facet is multiplied to determine
            the facet image size

        """
        # Set facet image size
        if hasattr(self, 'width'):
            self.facet_imsize = max(512, self.get_optimum_size(self.width
                / self.cellsize_selfcal_deg * padding))
        else:
            self.facet_imsize = None

        self.cal_wplanes = self.set_wplanes(self.cal_imsize)
        self.facet_wplanes = self.set_wplanes(self.facet_imsize)

        # Determine whether the total bandwidth is large enough that wide-band
        # imaging is needed
        if nbands > 5:
            self.use_wideband = True
        else:
            self.use_wideband = False

        # Set number of channels for wide-band imaging with WSClean and nterms
        # for the CASA imager. Note that the number of WSClean channels must be
        # an even divisor of the total number of channels in the full bandwidth.
        # For now, we just set the number of channels to the number of bands to
        # avoid any issues with this setting (revisit once we switch to fitting
        # a spectral function during deconvolution).
        #
        # Also define the image suffixes (which depend on whether or not
        # wide-band clean is done)
        if self.use_wideband:
            self.wsclean_nchannels = nbands
            self.nterms = 2
            self.casa_suffix = '.tt0'
            self.wsclean_suffix = '-MFS-image.fits'
        else:
            self.wsclean_nchannels = 1
            self.nterms = 1
            self.casa_suffix = None
            self.wsclean_suffix = '-image.fits'

        # Set number of iterations and threshold for full facet image, scaled to
        # the number of bands
        scaling_factor = np.sqrt(np.float(nbands))
        self.wsclean_full_image_niter = int(5000 * scaling_factor)
        self.wsclean_full_image_threshold_jy =  1.5e-3 * 0.7 / scaling_factor
        self.casa_full_image_niter = int(2000 * scaling_factor)
        self.casa_full_image_threshold_mjy = "{}mJy".format(1.5 * 0.7 / scaling_factor)

        # Set multiscale imaging mode: Get source sizes and check for large
        # sources (anything above 2 arcmin -- the CC sky model was convolved
        # with a Gaussian of 1 arcmin, so unresolved sources have sizes of ~
        # 1 arcmin)
        if initial_skymodel is not None and self.mscale_field_do is None:
            sizes = self.get_source_sizes(initial_skymodel.copy())
            large_size_arcmin = 2.0
            if any([s > large_size_arcmin for s in sizes]):
                self.mscale_field_do = True
            else:
                self.mscale_field_do = False
        if self.mscale_field_do:
            self.casa_multiscale = '[0, 3, 7, 25, 60, 150]'
            self.wsclean_multiscale = '-multiscale,'
            self.wsclean_full_image_niter /= 2.0 # fewer iterations are needed
        else:
            self.casa_multiscale = '[0]'
            self.wsclean_multiscale = ''

        # Set wavelet source-finding mode
        if self.atrous_do is None:
            if self.mscale_field_do:
                self.atrous_do = True
            else:
                self.atrous_do = False


    def set_wplanes(self, imsize):
        """
        Sets number of wplanes for casa clean

        Parameters
        ----------
        imsize : int
            Image size in pixels

        """
        wplanes = 1
        if imsize > 512:
            wplanes = 64
        if imsize > 799:
            wplanes = 96
        if imsize > 1023:
            wplanes = 128
        if imsize > 1599:
            wplanes = 256
        if imsize > 2047:
            wplanes = 384
        if imsize > 3000:
            wplanes = 448
        if imsize > 4095:
            wplanes = 512

        return wplanes


    def get_optimum_size(self, size):
        """
        Gets the nearest optimum image size

        Taken from the casa source code (cleanhelper.py)

        Parameters
        ----------
        size : int
            Target image size in pixels

        Returns
        -------
        optimum_size : int
            Optimum image size nearest to target size

        """
        import numpy

        def prime_factors(n, douniq=True):
            """ Return the prime factors of the given number. """
            factors = []
            lastresult = n
            sqlast=int(numpy.sqrt(n))+1
            if n == 1:
                return [1]
            c=2
            while 1:
                 if (lastresult == 1) or (c > sqlast):
                     break
                 sqlast=int(numpy.sqrt(lastresult))+1
                 while 1:
                     if(c > sqlast):
                         c=lastresult
                         break
                     if lastresult % c == 0:
                         break
                     c += 1

                 factors.append(c)
                 lastresult /= c

            if (factors==[]): factors=[n]
            return  numpy.unique(factors).tolist() if douniq else factors

        n = int(size)
        if (n%2 != 0):
            n+=1
        fac=prime_factors(n, False)
        for k in range(len(fac)):
            if (fac[k] > 7):
                val=fac[k]
                while (numpy.max(prime_factors(val)) > 7):
                    val +=1
                fac[k]=val
        newlarge=numpy.product(fac)
        for k in range(n, newlarge, 2):
            if ((numpy.max(prime_factors(k)) < 8)):
                return k
        return newlarge


    def get_source_sizes(self, skymodel):
        """
        Returns list of source sizes in arcmin

        Parameters
        ----------
        skymodel : LSMTool SkyModel object
            CC sky model used to determine source sizes. The sky model is
            filtered to include only those sources within the direction
            facet

        """
        x, y, midRA, midDec = skymodel._getXY()
        xv, yv = radec2xy(self.vertices[0], self.vertices[1], midRA, midDec)
        xyvertices = np.array([[xp, yp] for xp, yp in zip(xv, yv)])
        bbPath = mplPath.Path(xyvertices)
        inside = np.zeros(len(skymodel), dtype=bool)
        for i in range(len(skymodel)):
            inside[i] = bbPath.contains_point((x[i], y[i]))
        skymodel.select(inside, force=True)
        sizes = skymodel.getPatchSizes(units='arcmin', weight=True)

        return sizes


    def get_cal_fluxes(self, skymodel, fwhmArcsec=25.0, threshold=0.1):
        """
        Returns total flux density in Jy and max peak flux density in
        Jy per beam for calibrator

        Parameters
        ----------
        skymodel : LSMTool SkyModel object
            CC sky model used to determine source fluxes. The sky model is
            filtered to include only those sources within the calibrator region

        Returns
        -------
        tot_flux_jy, peak_flux_jy_bm : float, float
            Total flux density in Jy and max peak flux density in
            Jy per beam for calibrator

        """
        dist = skymodel.getDistance(self.ra, self.dec)
        skymodel.select(dist < self.cal_radius_deg)

        # Generate image grid with 1 pix = FWHM / 4
        x, y, midRA, midDec  = skymodel._getXY(crdelt=fwhmArcsec/4.0/3600.0)
        fluxes_jy = skymodel.getColValues('I', units='Jy')
        sizeX = int(np.ceil(1.2 * (max(x) - min(x)))) + 1
        sizeY = int(np.ceil(1.2 * (max(y) - min(y)))) + 1
        image = np.zeros((sizeX, sizeY))
        xint = np.array(x, dtype=int)
        xint += -1 * min(xint)
        yint = np.array(y, dtype=int)
        yint += -1 * min(yint)
        for xi, yi, f in zip(xint, yint, fluxes_jy):
            image[xi, yi] = f

        # Convolve with Gaussian of FWHM = 4 pixels
        image_blur = gaussian_filter(image, [4.0/2.35482, 4.0/2.35482])
        beam_area_pix = 1.1331*(4.0)**2

        return np.sum(fluxes_jy), np.max(image_blur)*beam_area_pix


    def set_averaging_steps_and_solution_intervals(self, chan_width_hz, nchan,
        timestep_sec, ntimes_min, nbands, initial_skymodel=None,
        preaverage_flux_jy=0.0):
        """
        Sets the averaging step sizes and solution intervals

        The solution-interval scaling is done so that sources with total flux
        densities below 1.4 Jy at the highest frequency have a fast interval of
        8 time slots and a slow interval of 240 time slots for a bandwidth of 4
        bands. The fast intervals are scaled with the bandwidth and flux as
        nbands^-0.5 and flux^2. The slow intervals are scaled as flux^2.

        When multiple sources are combined into a single calibrator, the flux
        density of each source is obviously lower than the total, and hence
        the model will be less well constrained. To compensate for this effect,
        we scale the solution intervals by the number of sources in the
        calibrator.

        Note: the frequency step for averaging must be an even divisor of the
        number of channels

        Parameters
        ----------
        chan_width_hz : float
            Channel width in Hz
        nchan : int
            Number of channels per band
        timestep_sec : float
            Time step
        ntimes_min : int
            Minimum number of timeslots per band, currently not used
        nbands : int
            Number of bands
        initial_skymodel : LSMTool SkyModel object, optional
            Sky model used to check source sizes
        preaverage_flux_jy : bool, optional
            Use baseline-dependent averaging and solint_time_p = 1 for phase-only
            calibration for sources below this flux value

        """
        # generate a (numpy-)array with the divisors of nchan
        tmp_divisors = []
        for step in range(nchan,0,-1):
            if (nchan % step) == 0:
                tmp_divisors.append(step)
        freq_divisors = np.array(tmp_divisors)
  
        # For initsubtract, average to 0.5 MHz per channel and 20 sec per time
        # slot. Since each band is imaged separately and the smearing and image
        # sizes both scale linearly with frequency, a single frequency and time
        # step is valid for all bands
        self.initsubtract_freqstep = max(1, min(int(round(0.5 * 1e6 / chan_width_hz)), nchan))
        self.initsubtract_freqstep = freq_divisors[np.argmin(np.abs(freq_divisors-self.initsubtract_freqstep))]
        self.initsubtract_timestep = max(1, int(round(20.0 / timestep_sec)))

        # For selfcal, average to 2 MHz per channel and 120 s per time slot for
        # an image of 512 pixels
<<<<<<< HEAD
        target_bandwidth_mhz = 2.0 * 512.0 / self.cal_imsize
        target_timewidth_s = 120 * 512.0 / self.cal_imsize # used for imaging only
        self.facetselfcal_freqstep = max(1, min(int(round(target_bandwidth_mhz * 1e6 / chan_width_hz)), nchan))
        self.facetselfcal_freqstep = freq_divisors[np.argmin(np.abs(freq_divisors-self.facetselfcal_freqstep))]
        self.facetselfcal_timestep = max(1, int(round(target_timewidth_s / timestep_sec)))

        # For facet imaging, average to 0.5 MHz per channel and 30 sec per time
        # slot for an image of 2048 pixels
        target_bandwidth_mhz = 0.5 * 2048.0 / self.facet_imsize
        target_timewidth_s = 30 * 2048.0 / self.facet_imsize
        self.facetimage_freqstep = max(1, min(int(round(target_bandwidth_mhz * 1e6 / chan_width_hz)), nchan))
        self.facetimage_freqstep = freq_divisors[np.argmin(np.abs(freq_divisors-self.facetimage_freqstep))]
        self.facetimage_timestep = max(1, int(round(target_timewidth_s / timestep_sec)))
=======
        if self.cal_imsize is not None:
            target_bandwidth_mhz = 2.0 * 512.0 / self.cal_imsize
            target_timewidth_s = 120 * 512.0 / self.cal_imsize # used for imaging only
            self.facetselfcal_freqstep = max(1, min(int(round(target_bandwidth_mhz * 1e6 / chan_width_hz)), nchan))
            while nchan % self.facetselfcal_freqstep:
                self.facetselfcal_freqstep += 1
            self.facetselfcal_timestep = max(1, int(round(target_timewidth_s / timestep_sec)))

        # For facet imaging, average to 0.5 MHz per channel and 30 sec per time
        # slot for an image of 2048 pixels
        if self.facet_imsize is not None:
            target_bandwidth_mhz = 0.5 * 2048.0 / self.facet_imsize
            target_timewidth_s = 30 * 2048.0 / self.facet_imsize
            self.facetimage_freqstep = max(1, min(int(round(target_bandwidth_mhz * 1e6 / chan_width_hz)), nchan))
            while nchan % self.facetimage_freqstep:
                self.facetimage_freqstep += 1
            self.facetimage_timestep = max(1, int(round(target_timewidth_s / timestep_sec)))
>>>>>>> d9a47db4

        # For selfcal verify, average to 2 MHz per channel and 60 sec per time
        # slot
        self.verify_freqstep = max(1, min(int(round(2.0 * 1e6 / chan_width_hz)), nchan))
        self.verify_freqstep = freq_divisors[np.argmin(np.abs(freq_divisors-self.verify_freqstep))]
        self.verify_timestep = max(1, int(round(60.0 / timestep_sec)))

        # Set timeSlotsPerParmUpdate to an even divisor of the number of time slots
        # to work around a bug in DPPP ApplyCal
        self.timeSlotsPerParmUpdate = 100
        while ntimes % self.timeSlotsPerParmUpdate:
            self.timeSlotsPerParmUpdate += 1

        # Set time intervals for selfcal solve steps
        #
        # Calculate the effective flux density. This is the one used to set the
        # intervals. It is the peak flux density adjusted to account for cases
        # in which the total flux density is larger than the peak flux density
        # would indicate (either due to source being extended or to multiple
        # calibrator sources). In these cases, we can use a higher effective
        # flux density to set the intervals. A scaling with a power of 1/1.5
        # seems to work well
        if initial_skymodel is not None:
            # The initial skymodel is not used for field directions, so steps
            # below are skipped
            total_flux_jy, peak_flux_jy_bm = self.get_cal_fluxes(initial_skymodel.copy())
            effective_flux_jy = peak_flux_jy_bm * (total_flux_jy / peak_flux_jy_bm)**0.667
            ref_flux_jy = 1.4 * (4.0 / nbands)**0.5
            self.log.debug('Total flux density of calibrator: {} Jy'.format(total_flux_jy))
            self.log.debug('Peak flux density of calibrator: {} Jy/beam'.format(peak_flux_jy_bm))
            self.log.debug('Effective flux density of calibrator: {} Jy'.format(effective_flux_jy))

            # Set baseline-dependent pre-averaging flag
            if effective_flux_jy < preaverage_flux_jy:
                self.pre_average = True
            else:
                self.pre_average = False

            # Set fast (phase-only) solution interval
            if self.solint_time_p == 0:
                if self.pre_average:
                    # Set solution interval to 1 timeslot and vary the target rms per
                    # solution interval instead (which affects the width of the
                    # preaveraging Gaussian)
                    self.solint_time_p = 1
                    self.target_rms_rad = int(round(0.5 * (ref_flux_jy / effective_flux_jy)**2))
                    if self.target_rms_rad < 0.2:
                        self.target_rms_rad = 0.2
                    if self.target_rms_rad > 0.5:
                        self.target_rms_rad = 0.5
                else:
                    self.solint_time_p = int(round(8 * (ref_flux_jy / effective_flux_jy)**2))
                    if self.solint_time_p < 1:
                        self.solint_time_p = 1
                    if self.solint_time_p > 2:
                        self.solint_time_p = 2

            # Set slow (gain) solution interval
            if self.solint_time_a == 0:
                # Amplitude solve is per band, so don't scale with number of bands
                ref_flux = 1400.0
                self.solint_time_a = int(round(240 * (ref_flux_jy / effective_flux_jy)**2))
                if self.solint_time_a < 30:
                    self.solint_time_a = 30
                if self.solint_time_a > 120:
                    self.solint_time_a = 120

            self.log.debug('Using solution intervals of {0} (fast) and {1} '
                '(slow) time slots'.format(self.solint_time_p, self.solint_time_a))

#            # Set chunk width for time chunking to the amplitude solution time
#            # interval (minus one time slot to ensure that we don't get a very short
#            # solution interval at the end of the chunk) so that it's close to
#            # ~ 200 time slots (to avoid memory/performance issues)
#            self.chunk_width = self.solint_time_a - 1
#            while self.chunk_width < 200:
#                self.chunk_width += self.solint_time_a - 1
#            self.nchunks = int(np.ceil((np.float(ntimes) / np.float(self.chunk_width))))

            # Set frequency interval for selfcal solve steps. The interval for
            # slow (amp) selfcal should be the number of channels in a band after
            # averaging. The interval for fast (phase) selfcal should be the
            # number of channels in 20 MHz or less
            num_chan_per_band_after_avg = nchan / self.facetselfcal_freqstep
            self.solint_freq_a = num_chan_per_band_after_avg
            num_cal_blocks = np.ceil(nchan * nbands * chan_width_hz/1e6
                / 20.0)
            self.solint_freq_p = int(np.ceil(num_chan_per_band_after_avg * nbands
                / num_cal_blocks))

        # Set name of column to use for data and averaged weights
        if self.pre_average:
            self.data_column = 'BLAVG_DATA'
            self.blavg_weight_column = 'BLAVG_WEIGHT_SPECTRUM'
        else:
            self.data_column = 'DATA'
            self.blavg_weight_column = 'WEIGHT_SPECTRUM'


    def save_state(self):
        """
        Saves the direction state to a file

        """
        import pickle

        with open(self.save_file, 'wb') as f:
            save_dict = self.__dict__.copy()
            save_dict.pop('log')
            pickle.dump(save_dict, f)


    def load_state(self):
        """
        Loads the direction state from a file

        Note: only state attributes are loaded to avoid overwritting
        non-state attributes

        Returns
        -------
        success : bool
            True if state was successfully loaded, False if not
        """
        import pickle

        try:
            with open(self.save_file, 'r') as f:
                d = pickle.load(f)

                # Load list of started operations
                if 'started_operations' in d:
                    self.started_operations = d['started_operations']

                # Load list of completed operations
                if 'completed_operations' in d:
                    self.completed_operations = d['completed_operations']

                # Load mapfiles needed for facetsubreset
                if ('diff_models_field_mapfile' in d and
                    'input_files_single_mapfile' in d and
                    'subtracted_data_colname' in d):
                    self.diff_models_field_mapfile = d['diff_models_field_mapfile']
                    self.input_files_single_mapfile = d['input_files_single_mapfile']
                    self.subtracted_data_colname = d['subtracted_data_colname']
            return True
        except:
            return False


    def reset_state(self, op_names=None):
        """
        Resets the direction to allow reprocessing

        Currently, this means just deleting the results directories,
        but it could be changed to delete only a subset of selfcal steps (by
        modifying the selfcal pipeline statefile).

        Parameters
        ----------
        op_names : list of str, optional
            Name of operation to reset. If None, all started and completed
            operations are reset

        """
        if op_names is None:
            op_names = self.completed_operations[:] + self.started_operations[:]
        elif type(op_names) is str:
            op_names = [op_names]
        self.log.info('Resetting state for operation(s): {}'.format(', '.join(op_names)))

        # Reset selfcal flag
        if 'facetselfcal' in op_names:
            self.selfcal_ok = False

        # Remove operation name from lists of started and completed operations
        # and delete the results directories
        for op_name in op_names:
            while op_name in self.completed_operations:
                self.completed_operations.remove(op_name)
            while op_name in self.started_operations:
                self.started_operations.remove(op_name)

            # Delete results directory for this operation
            op_dir = os.path.join(self.working_dir, 'results', op_name, self.name)
            if os.path.exists(op_dir):
                os.system('rm -rf {0}'.format(op_dir))

        self.save_state()


    def cleanup(self):
        """
        Cleans up unneeded data
        """
        from lofarpipe.support.data_map import DataMap

        for mapfile in self.cleanup_mapfiles:
            try:
                datamap = DataMap.load(mapfile)
                for item in datamap:
                    # Handle case in which item.file is a Python list
                    if item.file[0] == '[' and item.file[-1] == ']':
                        files = item.file.strip('[]').split(',')
                    else:
                        files = [item.file]
                    for f in files:
                        if os.path.exists(f):
                            os.system('rm -rf {0}'.format(f))
            except IOError:
                pass<|MERGE_RESOLUTION|>--- conflicted
+++ resolved
@@ -480,27 +480,11 @@
 
         # For selfcal, average to 2 MHz per channel and 120 s per time slot for
         # an image of 512 pixels
-<<<<<<< HEAD
-        target_bandwidth_mhz = 2.0 * 512.0 / self.cal_imsize
-        target_timewidth_s = 120 * 512.0 / self.cal_imsize # used for imaging only
-        self.facetselfcal_freqstep = max(1, min(int(round(target_bandwidth_mhz * 1e6 / chan_width_hz)), nchan))
-        self.facetselfcal_freqstep = freq_divisors[np.argmin(np.abs(freq_divisors-self.facetselfcal_freqstep))]
-        self.facetselfcal_timestep = max(1, int(round(target_timewidth_s / timestep_sec)))
-
-        # For facet imaging, average to 0.5 MHz per channel and 30 sec per time
-        # slot for an image of 2048 pixels
-        target_bandwidth_mhz = 0.5 * 2048.0 / self.facet_imsize
-        target_timewidth_s = 30 * 2048.0 / self.facet_imsize
-        self.facetimage_freqstep = max(1, min(int(round(target_bandwidth_mhz * 1e6 / chan_width_hz)), nchan))
-        self.facetimage_freqstep = freq_divisors[np.argmin(np.abs(freq_divisors-self.facetimage_freqstep))]
-        self.facetimage_timestep = max(1, int(round(target_timewidth_s / timestep_sec)))
-=======
         if self.cal_imsize is not None:
             target_bandwidth_mhz = 2.0 * 512.0 / self.cal_imsize
             target_timewidth_s = 120 * 512.0 / self.cal_imsize # used for imaging only
             self.facetselfcal_freqstep = max(1, min(int(round(target_bandwidth_mhz * 1e6 / chan_width_hz)), nchan))
-            while nchan % self.facetselfcal_freqstep:
-                self.facetselfcal_freqstep += 1
+            self.facetselfcal_freqstep = freq_divisors[np.argmin(np.abs(freq_divisors-self.facetselfcal_freqstep))]
             self.facetselfcal_timestep = max(1, int(round(target_timewidth_s / timestep_sec)))
 
         # For facet imaging, average to 0.5 MHz per channel and 30 sec per time
@@ -509,10 +493,8 @@
             target_bandwidth_mhz = 0.5 * 2048.0 / self.facet_imsize
             target_timewidth_s = 30 * 2048.0 / self.facet_imsize
             self.facetimage_freqstep = max(1, min(int(round(target_bandwidth_mhz * 1e6 / chan_width_hz)), nchan))
-            while nchan % self.facetimage_freqstep:
-                self.facetimage_freqstep += 1
+            self.facetimage_freqstep = freq_divisors[np.argmin(np.abs(freq_divisors-self.facetimage_freqstep))]
             self.facetimage_timestep = max(1, int(round(target_timewidth_s / timestep_sec)))
->>>>>>> d9a47db4
 
         # For selfcal verify, average to 2 MHz per channel and 60 sec per time
         # slot
@@ -523,7 +505,7 @@
         # Set timeSlotsPerParmUpdate to an even divisor of the number of time slots
         # to work around a bug in DPPP ApplyCal
         self.timeSlotsPerParmUpdate = 100
-        while ntimes % self.timeSlotsPerParmUpdate:
+        while ntimes_min % self.timeSlotsPerParmUpdate:
             self.timeSlotsPerParmUpdate += 1
 
         # Set time intervals for selfcal solve steps
