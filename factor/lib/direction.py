"""
Definition of the direction class
"""
import os
import logging
from astropy.coordinates import Angle
import numpy as np
from lsmtool.operations_lib import radec2xy
import matplotlib.path as mplPath
from scipy.ndimage import gaussian_filter


class Direction(object):
    """
    Generic direction class

    A direction object holds all the parameters needed for an operation in a
    given direction (facet).

    Note:
    All attributes needed by the pipeline templates should be set on the class
    instance so that they can be passed with self.__dict__

    Parameters
    ----------
    name : str
        Name of direction
    ra : float
        RA in degrees of calibrator center
    dec : float
        Dec in degrees of calibrator center
    atrous_do : bool
        Fit to wavelet images in PyBDSM?
    mscale_field_do : bool
        Use multiscale clean for facet field?
    cal_imsize : int
        Size of calibrator image in 1.5 arcsec pixels
    solint_p : int
        Solution interval for phase calibration (# of time slots)
    solint_a : int
        Solution interval for amplitude calibration (# of time slots)
    dynamic_range : str
        LD (low dynamic range) or HD (high dynamic range)
    region_selfcal : str
        Region for clean mask for calibrator selfcal
    region_field : str
        Region for clean mask for facet image
    peel_skymodel : str
        Sky model for peeling
    outlier_do : bool
        If True, peel source without selfcal
    factor_working_dir : str
        Full path of working directory
    make_final_image : bool, optional
        Make final image of this direction, after all directions have been
        selfcaled?
    cal_size_deg : float, optional
        Size in degrees of calibrator source(s)
    cal_flux_jy : float, optional
        Apparent flux in Jy of calibrator source

    """
    def __init__(self, name, ra, dec, atrous_do=False, mscale_field_do=False,
    	cal_imsize=512, solint_p=1, solint_a=30, dynamic_range='LD',
    	region_selfcal='', region_field='', peel_skymodel='',
    	outlier_do=False, factor_working_dir='', make_final_image=False,
    	cal_size_deg=None, cal_flux_jy=None):

        # Handle input args
        self.name = name
        self.log = logging.getLogger('factor:{0}'.format(self.name))

        if type(ra) is str:
            ra = Angle(ra).to('deg').value
        if type(dec) is str:
            dec = Angle(dec).to('deg').value
        self.ra = ra
        self.dec = dec
        self.atrous_do = atrous_do
        self.mscale_field_do = mscale_field_do
        self.cal_imsize = cal_imsize
        self.solint_time_p = solint_p
        self.solint_time_a = solint_a
        self.dynamic_range = dynamic_range
        if region_selfcal.lower() == 'empty':
            # Set to empty list (casapy format)
            self.region_selfcal = '[]'
        else:
            self.region_selfcal = '["{0}"]'.format(region_selfcal)
        self.region_field = region_field
        if self.region_field.lower() == 'empty':
            self.region_field = None
        self.peel_skymodel = peel_skymodel
        if self.peel_skymodel.lower() == 'empty':
            self.peel_skymodel = None
        self.is_outlier = outlier_do
        self.make_final_image = make_final_image
        if cal_flux_jy is not None:
            self.apparent_flux_mjy = cal_flux_jy * 1000.0
        else:
            self.apparent_flux_mjy = None

        # Initialize some parameters to default/initial values
        self.loop_amp_selfcal = False
        self.selfcal_ok = False # whether selfcal succeeded
        self.skip_add_subtract = None # whether to skip add/subtract in facetsub op
        self.max_residual_val = 0.5 # maximum residual in Jy for facet subtract test
        self.nchannels = 1 # set number of wide-band channels
        self.use_new_sub_data = False # set flag that tells which subtracted-data column to use
        self.cellsize_selfcal_deg = 0.000417 # selfcal cell size
        self.cellsize_verify_deg = 0.00833 # verify subtract cell size
        self.target_rms_rad = 0.2 # preaverage target rms
        self.subtracted_data_colname = 'SUBTRACTED_DATA_ALL' # name of empty data column
        self.pre_average = False # whether to use baseline averaging
        self.blavg_weight_column = 'WEIGHT_SPECTRUM' # name of weights column
        self.started_operations = []
        self.completed_operations = []
        self.cleanup_mapfiles = []
        self.do_reset = False # whether to reset this direction
        self.is_patch = False # whether direction is just a patch (not full facet)
        self.nchunks = 1
        self.num_selfcal_groups = 1

        # Set the size of the calibrator
        if cal_size_deg is None:
            # Try to get from cal_imsize assuming 50% padding
            if self.cal_imsize == 0:
                self.log.error('The cal_imsize must be specified in the directions '
                    'file')
                sys.exit(1)
            else:
                self.cal_size_deg = self.cal_imsize * self.cellsize_selfcal_deg / 1.5
        else:
            self.cal_size_deg = cal_size_deg
            if self.cal_imsize == 0:
                self.cal_imsize = max(512, self.get_optimum_size(self.cal_size_deg
                    / self.cellsize_selfcal_deg * 1.2)) # cal size has 20% padding

        self.cal_radius_deg = self.cal_size_deg / 2.0
        self.cal_rms_box = self.cal_size_deg / self.cellsize_selfcal_deg

<<<<<<< HEAD
        # Scale solution intervals by apparent flux. The scaling is done so that
        # sources with flux densities of 250 mJy have a fast interval of 4 time
        # slots and a slow interval of 240 time slots. The scaling is currently
        # linear with flux (and thus we accept lower-SNR solutions for the
        # fainter sources). Ideally, these value should also scale with the
        # bandwidth
        if self.apparent_flux_mjy is not None:
            ref_flux = 250.0
            self.solint_p = max(1, int(round(4 * ref_flux / self.apparent_flux_mjy)))
            self.solint_a = max(30, int(round(240 * ref_flux / self.apparent_flux_mjy)))
        #self.chunk_width = (solint_a - 1) * 4

        # Define some directories, etc.
=======
        # Define some directories and files
>>>>>>> 3cfeca07
        self.working_dir = factor_working_dir
        self.save_file = os.path.join(self.working_dir, 'state',
            self.name+'_save.pkl')
        self.vertices_file = self.save_file


    def set_imcal_parameters(self, nbands, nbands_per_channel, chan_width_hz,
    	nchan, timestep_sec, ntimes, nbands, initial_skymodel=None,
    	preaverage_flux_jy=0.0):
        """
        Sets various parameters for imaging and calibration
        """
        self.set_imaging_parameters(len(bands), nbands_per_channel,
            initial_skymodel.copy())
        self.set_averaging_steps_and_solution_intervals(chan_width_hz,
            nchan, timestep_sec, ntimes, nbands,
            initial_skymodel.copy(), preaverage_flux_jy)


    def set_imaging_parameters(self, nbands, nbands_per_channel,
        initial_skymodel=None):
        """
        Sets various parameters for images in facetselfcal and facetimage pipelines

        Parameters
        ----------
        nbands : int
            Number of bands
        nbands_per_channel : int
            Number of bands per output channel (WSClean only)
        initial_skymodel : LSMTool SkyModel object, optional
            Sky model used to check source sizes

        """
        # Set facet image size
        if hasattr(self, 'width'):
            self.facet_imsize = max(512, self.get_optimum_size(self.width
                / self.cellsize_selfcal_deg * 1.3)) # full facet has 30% padding
        else:
            self.facet_imsize = None

        self.cal_wplanes = self.set_wplanes(self.cal_imsize)
        self.facet_wplanes = self.set_wplanes(self.facet_imsize)

        # Determine whether the total bandwidth is large enough that wide-band
        # imaging is needed
        if nbands > 5:
            self.use_wideband = True
        else:
            self.use_wideband = False

        # Set number of channels for wide-band imaging with WSClean and nterms
        # for the CASA imager. Also define the image suffixes (which depend on
        # whether or not wide-band clean is done)
        if self.use_wideband:
            self.nchannels = int(round(float(nbands)/
                float(nbands_per_channel)))
            self.nterms = 2
            self.casa_suffix = '.tt0'
            self.wsclean_suffix = '-MFS-image.fits'
        else:
            self.nchannels = 1
            self.nterms = 1
            self.casa_suffix = None
            self.wsclean_suffix = '-image.fits'

        # Set number of iterations and threshold for full facet image, scaled to
        # the number of bands
        scaling_factor = np.sqrt(np.float(nbands))
        self.wsclean_full_image_niter = int(5000 * scaling_factor)
        self.wsclean_full_image_threshold_jy =  1.5e-3 * 0.7 / scaling_factor
        self.casa_full_image_niter = int(2000 * scaling_factor)
        self.casa_full_image_threshold_mjy = "{}mJy".format(1.5 * 0.7 / scaling_factor)

        # Set multiscale imaging mode: Get source sizes and check for large
        # sources (anything above 2 arcmin -- the CC sky model was convolved
        # with a Gaussian of 1 arcmin, so unresolved sources have sizes of ~
        # 1 arcmin)
        if initial_skymodel is not None:
            sizes = self.get_source_sizes(initial_skymodel)
            large_size_arcmin = 2.0
            if any([s > large_size_arcmin for s in sizes]):
                self.mscale_field_do = True
            else:
                self.mscale_field_do = False
            if self.mscale_field_do:
                self.casa_multiscale = '[0, 3, 7, 25, 60, 150]'
                self.wsclean_multiscale = '-multiscale,'
            else:
                self.casa_multiscale = '[0]'
                self.wsclean_multiscale = ''


    def set_wplanes(self, imsize):
        """
        Sets number of wplanes for casa clean

        Parameters
        ----------
        imsize : int
            Image size in pixels

        """
        wplanes = 1
        if imsize > 512:
            wplanes = 64
        if imsize > 799:
            wplanes = 96
        if imsize > 1023:
            wplanes = 128
        if imsize > 1599:
            wplanes = 256
        if imsize > 2047:
            wplanes = 384
        if imsize > 3000:
            wplanes = 448
        if imsize > 4095:
            wplanes = 512

        return wplanes


    def get_optimum_size(self, size):
        """
        Gets the nearest optimum image size

        Taken from the casa source code (cleanhelper.py)

        Parameters
        ----------
        size : int
            Target image size in pixels

        Returns
        -------
        optimum_size : int
            Optimum image size nearest to target size

        """
        import numpy

        def prime_factors(n, douniq=True):
            """ Return the prime factors of the given number. """
            factors = []
            lastresult = n
            sqlast=int(numpy.sqrt(n))+1
            if n == 1:
                return [1]
            c=2
            while 1:
                 if (lastresult == 1) or (c > sqlast):
                     break
                 sqlast=int(numpy.sqrt(lastresult))+1
                 while 1:
                     if(c > sqlast):
                         c=lastresult
                         break
                     if lastresult % c == 0:
                         break
                     c += 1

                 factors.append(c)
                 lastresult /= c

            if (factors==[]): factors=[n]
            return  numpy.unique(factors).tolist() if douniq else factors

        n = int(size)
        if (n%2 != 0):
            n+=1
        fac=prime_factors(n, False)
        for k in range(len(fac)):
            if (fac[k] > 7):
                val=fac[k]
                while (numpy.max(prime_factors(val)) > 7):
                    val +=1
                fac[k]=val
        newlarge=numpy.product(fac)
        for k in range(n, newlarge, 2):
            if ((numpy.max(prime_factors(k)) < 8)):
                return k
        return newlarge


<<<<<<< HEAD
    def set_averaging_steps(self, chan_width_hz, nchan, timestep_sec, ntimes_min=None):
=======
    def get_source_sizes(self, skymodel):
>>>>>>> 3cfeca07
        """
        Returns list of source sizes in arcmin

        Parameters
        ----------
        skymodel : LSMTool SkyModel object
            CC sky model used to determine source sizes. The sky model is
            filtered to include only those sources within the direction
            facet

        """
        x, y, midRA, midDec = skymodel._getXY()
        xv, yv = radec2xy(self.vertices[0], self.vertices[1], midRA, midDec)
        xyvertices = np.array([[xp, yp] for xp, yp in zip(xv, yv)])
        bbPath = mplPath.Path(xyvertices)
        inside = np.zeros(len(skymodel), dtype=bool)
        for i in range(len(skymodel)):
            inside[i] = bbPath.contains_point((x[i], y[i]))
        skymodel.select(inside, force=True)
        sizes = skymodel.getPatchSizes(units='arcmin', weight=True)

        return sizes


    def get_cal_fluxes(self, skymodel, fwhmArcsec=25.0, threshold=0.1):
        """
        Returns total flux density in Jy and max peak flux density in
        Jy per beam for calibrator

        Parameters
        ----------
        skymodel : LSMTool SkyModel object
            CC sky model used to determine source fluxes. The sky model is
            filtered to include only those sources within the calibrator region

        Returns
        -------
        tot_flux_jy, peak_flux_jy_bm : float, float
            Total flux density in Jy and max peak flux density in
            Jy per beam for calibrator

        """
        dist = skymodel.getDistance(self.ra, self.dec)
        skymodel.select(dist < self.cal_radius_deg)

        # Generate image grid with 1 pix = FWHM / 4
        x, y, midRA, midDec  = skymodel._getXY(crdelt=fwhmArcsec/4.0/3600.0)
        fluxes_jy = skymodel.getColValues('I', units='Jy')
        sizeX = int(np.ceil(1.2 * (max(x) - min(x)))) + 1
        sizeY = int(np.ceil(1.2 * (max(y) - min(y)))) + 1
        image = np.zeros((sizeX, sizeY))
        xint = np.array(x, dtype=int)
        xint += -1 * min(xint)
        yint = np.array(y, dtype=int)
        yint += -1 * min(yint)
        for xi, yi, f in zip(xint, yint, fluxes_jy):
            image[xi, yi] = f

        # Convolve with Gaussian of FWHM = 4 pixels
        image_blur = gaussian_filter(image, [4.0/2.35482, 4.0/2.35482])
        beam_area_pix = 1.1331*(4.0)**2

        return np.sum(fluxes_jy), np.max(image_blur)*beam_area_pix


    def set_averaging_steps_and_solution_intervals(self, chan_width_hz, nchan,
        timestep_sec, ntimes, nbands, initial_skymodel=None,
        preaverage_flux_jy=0.0):
        """
        Sets the averaging step sizes and solution intervals

        The solution-interval scaling is done so that sources with total flux
        densities below 1.4 Jy at the highest frequency have a fast interval of
        8 time slots and a slow interval of 240 time slots for a bandwidth of 4
        bands. The fast intervals are scaled with the bandwidth and flux as
        nbands^-0.5 and flux^2. The slow intervals are scaled as flux^2.

        When multiple sources are combined into a single calibrator, the flux
        density of each source is obviously lower than the total, and hence
        the model will be less well constrained. To compensate for this effect,
        we scale the solution intervals by the number of sources in the
        calibrator.

        Note: the frequency step for averaging must be an even divisor of the
        number of channels

        Parameters
        ----------
        chan_width_hz : float
            Channel width in Hz
        nchan : int
            Number of channels per band
        timestep_sec : float
            Time step
<<<<<<< HEAD
        ntimes_min : int, optional
            Minimum number of timeslots per band, currently not used
=======
        ntimes : int
            Number of timeslots per band
        nbands : int
            Number of bands
        initial_skymodel : LSMTool SkyModel object, optional
            Sky model used to check source sizes
        preaverage_flux_jy : bool, optional
            Use baseline-dependent averaging and solint_time_p = 1 for phase-only
            calibration for sources below this flux value
>>>>>>> 3cfeca07

        """
        # generate a (numpy-)array with the divisors of nchan
        tmp_divisors = []
        for step in range(nchan,0,-1):
            if (nchan % step) == 0:
                tmp_divisors.append(step)
        freq_divisors = np.array(tmp_divisors)
  
        # For initsubtract, average to 0.5 MHz per channel and 20 sec per time
        # slot. Since each band is imaged separately and the smearing and image
        # sizes both scale linearly with frequency, a single frequency and time
        # step is valid for all bands
        self.initsubtract_freqstep = max(1, min(int(round(0.5 * 1e6 / chan_width_hz)), nchan))
        self.initsubtract_freqstep = freq_divisors[np.argmin(np.abs(freq_divisors-self.initsubtract_freqstep))]
        self.initsubtract_timestep = max(1, int(round(20.0 / timestep_sec)))

        # For selfcal, average to 2 MHz per channel and 120 s per time slot for
        # an image of 512 pixels
        target_bandwidth_mhz = 2.0 * 512.0 / self.cal_imsize
        target_timewidth_s = 120 * 512.0 / self.cal_imsize # used for imaging only
        self.facetselfcal_freqstep = max(1, min(int(round(target_bandwidth_mhz * 1e6 / chan_width_hz)), nchan))
        self.facetselfcal_freqstep = freq_divisors[np.argmin(np.abs(freq_divisors-self.facetselfcal_freqstep))]
        self.facetselfcal_timestep = max(1, int(round(target_timewidth_s / timestep_sec)))

        # For facet imaging, average to 0.5 MHz per channel and 30 sec per time
        # slot for an image of 2048 pixels
        target_bandwidth_mhz = 0.5 * 2048.0 / self.facet_imsize
        target_timewidth_s = 30 * 2048.0 / self.facet_imsize
        self.facetimage_freqstep = max(1, min(int(round(target_bandwidth_mhz * 1e6 / chan_width_hz)), nchan))
        self.facetimage_freqstep = freq_divisors[np.argmin(np.abs(freq_divisors-self.facetimage_freqstep))]
        self.facetimage_timestep = max(1, int(round(target_timewidth_s / timestep_sec)))

        # For selfcal verify, average to 2 MHz per channel and 60 sec per time
        # slot
        self.verify_freqstep = max(1, min(int(round(2.0 * 1e6 / chan_width_hz)), nchan))
        self.verify_freqstep = freq_divisors[np.argmin(np.abs(freq_divisors-self.verify_freqstep))]
        self.verify_timestep = max(1, int(round(60.0 / timestep_sec)))

        # Set time intervals for selfcal solve steps
        #
        # Calculate the effective flux density. This is the one used to set the
        # intervals. It is the peak flux density adjusted to account for cases
        # in which the total flux density is larger than the peak flux density
        # would indicate (either due to source being extended or to multiple
        # calibrator sources). In these cases, we can use a higher effective
        # flux density to set the intervals. A scaling with a power of 1/1.5
        # seems to work well
        if initial_skymodel is not None:
            # The initial skymodel is not used for field directions, so steps
            # below are skipped
            total_flux_jy, peak_flux_jy_bm = self.get_cal_fluxes(initial_skymodel)
            effective_flux_jy = peak_flux_jy_bm * (total_flux_jy / peak_flux_jy_bm)**0.667
            ref_flux_jy = 1.4 * (4.0 / nbands)**0.5
            self.log.debug('Total flux density of calibrator: {} Jy'.format(total_flux_jy))
            self.log.debug('Peak flux density of calibrator: {} Jy/beam'.format(peak_flux_jy_bm))
            self.log.debug('Effective flux density of calibrator: {} Jy'.format(effective_flux_jy))

            # Set baseline-dependent pre-averaging flag
            if effective_flux_jy < preaverage_flux_jy:
                self.pre_average = True
            else:
                self.pre_average = False

            # Set fast (phase-only) solution interval
            if self.solint_time_p == 0:
                if self.pre_average:
                    # Set solution interval to 1 timeslot and vary the target rms per
                    # solution interval instead (which affects the width of the
                    # preaveraging Gaussian)
                    self.solint_time_p = 1
                    self.target_rms_rad = int(round(0.5 * (ref_flux_jy / effective_flux_jy)**2))
                    if self.target_rms_rad < 0.2:
                        self.target_rms_rad = 0.2
                    if self.target_rms_rad > 0.5:
                        self.target_rms_rad = 0.5
                else:
                    self.solint_time_p = int(round(8 * (ref_flux_jy / effective_flux_jy)**2))
                    if self.solint_time_p < 1:
                        self.solint_time_p = 1
                    if self.solint_time_p > 2:
                        self.solint_time_p = 2

            # Set slow (gain) solution interval
            if self.solint_time_a == 0:
                # Amplitude solve is per band, so don't scale with number of bands
                ref_flux = 1400.0
                self.solint_time_a = int(round(240 * (ref_flux_jy / effective_flux_jy)**2))
                if self.solint_time_a < 30:
                    self.solint_time_a = 30
                if self.solint_time_a > 120:
                    self.solint_time_a = 120

            self.log.debug('Using solution intervals of {0} (fast) and {1} '
                '(slow) time slots'.format(self.solint_time_p, self.solint_time_a))

            # Set chunk width for time chunking to the amplitude solution time
            # interval (minus one time slot to ensure that we don't get a very short
            # solution interval at the end of the chunk) so that it's close to
            # ~ 200 time slots (to avoid memory/performance issues)
            self.chunk_width = self.solint_time_a - 1
            while self.chunk_width < 200:
                self.chunk_width += self.solint_time_a - 1
            self.nchunks = int(np.ceil((np.float(ntimes) / np.float(self.chunk_width))))

            # Set frequency interval for selfcal solve steps. The interval for
            # slow (amp) selfcal should be the number of channels in a band after
            # averaging. The interval for fast (phase) selfcal should be the
            # number of channels in 20 MHz or less
            num_chan_per_band_after_avg = nchan / self.facetselfcal_freqstep
            self.solint_freq_a = num_chan_per_band_after_avg
            num_cal_blocks = np.ceil(nchan * nbands * chan_width_hz/1e6
                / 20.0)
            self.solint_freq_p = int(np.ceil(num_chan_per_band_after_avg * nbands
                / num_cal_blocks))

        # Set name of column to use for data and averaged weights
        if self.pre_average:
            self.data_column = 'BLAVG_DATA'
            self.blavg_weight_column = 'BLAVG_WEIGHT_SPECTRUM'
        else:
            self.data_column = 'DATA'
            self.blavg_weight_column = 'WEIGHT_SPECTRUM'


    def save_state(self):
        """
        Saves the direction state to a file

        """
        import pickle

        with open(self.save_file, 'wb') as f:
            save_dict = self.__dict__.copy()
            save_dict.pop('log')
            pickle.dump(save_dict, f)


    def load_state(self):
        """
        Loads the direction state from a file

        Note: only state attributes are loaded to avoid overwritting
        non-state attributes

        Returns
        -------
        success : bool
            True if state was successfully loaded, False if not
        """
        import pickle

        try:
            with open(self.save_file, 'r') as f:
                d = pickle.load(f)

                # Load list of started operations
                if 'started_operations' in d:
                    self.started_operations = d['started_operations']

                # Load list of completed operations
                if 'completed_operations' in d:
                    self.completed_operations = d['completed_operations']

                # Load mapfiles needed for facetsubreset
<<<<<<< HEAD
                self.diff_models_field_datamap = d['diff_models_field_datamap'] # length = nfiles
                self.input_files_single_datamap = d['input_files_single_datamap'] # length = nfiles
                self.subtracted_data_colname = d['subtracted_data_colname']
=======
                if ('diff_models_field_mapfile' in d and
                    'input_bands_mapfile' in d and
                    'subtracted_data_colname' in d):
                    self.diff_models_field_mapfile = d['diff_models_field_mapfile']
                    self.input_bands_mapfile = d['input_bands_mapfile']
                    self.subtracted_data_colname = d['subtracted_data_colname']
>>>>>>> 3cfeca07
            return True
        except:
            return False


    def reset_state(self, op_names=None):
        """
        Resets the direction to allow reprocessing

        Currently, this means just deleting the results directories,
        but it could be changed to delete only a subset of selfcal steps (by
        modifying the selfcal pipeline statefile).

        Parameters
        ----------
        op_names : list of str, optional
            Name of operation to reset. If None, all started and completed
            operations are reset

        """
        if op_names is None:
            op_names = self.completed_operations[:] + self.started_operations[:]
        elif type(op_names) is str:
            op_names = [op_names]
        self.log.info('Resetting state for operation(s): {}'.format(', '.join(op_names)))

        # Reset selfcal flag
        if 'facetselfcal' in op_names:
            self.selfcal_ok = False

        # Remove operation name from lists of started and completed operations
        # and delete the results directories
        for op_name in op_names:
            while op_name in self.completed_operations:
                self.completed_operations.remove(op_name)
            while op_name in self.started_operations:
                self.started_operations.remove(op_name)

            # Delete results directory for this operation
            op_dir = os.path.join(self.working_dir, 'results', op_name, self.name)
            if os.path.exists(op_dir):
                os.system('rm -rf {0}'.format(op_dir))

        self.save_state()


    def cleanup(self):
        """
        Cleans up unneeded data
        """
        from lofarpipe.support.data_map import DataMap

        for mapfile in self.cleanup_mapfiles:
            try:
                datamap = DataMap.load(mapfile)
                for item in datamap:
                    # Handle case in which item.file is a Python list
                    if item.file[0] == '[' and item.file[-1] == ']':
                        files = item.file.strip('[]').split(',')
                    else:
                        files = [item.file]
                    for f in files:
                        if os.path.exists(f):
                            os.system('rm -rf {0}'.format(f))
            except IOError:
                pass<|MERGE_RESOLUTION|>--- conflicted
+++ resolved
@@ -139,23 +139,7 @@
         self.cal_radius_deg = self.cal_size_deg / 2.0
         self.cal_rms_box = self.cal_size_deg / self.cellsize_selfcal_deg
 
-<<<<<<< HEAD
-        # Scale solution intervals by apparent flux. The scaling is done so that
-        # sources with flux densities of 250 mJy have a fast interval of 4 time
-        # slots and a slow interval of 240 time slots. The scaling is currently
-        # linear with flux (and thus we accept lower-SNR solutions for the
-        # fainter sources). Ideally, these value should also scale with the
-        # bandwidth
-        if self.apparent_flux_mjy is not None:
-            ref_flux = 250.0
-            self.solint_p = max(1, int(round(4 * ref_flux / self.apparent_flux_mjy)))
-            self.solint_a = max(30, int(round(240 * ref_flux / self.apparent_flux_mjy)))
-        #self.chunk_width = (solint_a - 1) * 4
-
-        # Define some directories, etc.
-=======
         # Define some directories and files
->>>>>>> 3cfeca07
         self.working_dir = factor_working_dir
         self.save_file = os.path.join(self.working_dir, 'state',
             self.name+'_save.pkl')
@@ -340,11 +324,7 @@
         return newlarge
 
 
-<<<<<<< HEAD
-    def set_averaging_steps(self, chan_width_hz, nchan, timestep_sec, ntimes_min=None):
-=======
     def get_source_sizes(self, skymodel):
->>>>>>> 3cfeca07
         """
         Returns list of source sizes in arcmin
 
@@ -411,7 +391,7 @@
 
 
     def set_averaging_steps_and_solution_intervals(self, chan_width_hz, nchan,
-        timestep_sec, ntimes, nbands, initial_skymodel=None,
+        timestep_sec, ntimes_min, nbands, initial_skymodel=None,
         preaverage_flux_jy=0.0):
         """
         Sets the averaging step sizes and solution intervals
@@ -439,12 +419,8 @@
             Number of channels per band
         timestep_sec : float
             Time step
-<<<<<<< HEAD
-        ntimes_min : int, optional
+        ntimes_min : int
             Minimum number of timeslots per band, currently not used
-=======
-        ntimes : int
-            Number of timeslots per band
         nbands : int
             Number of bands
         initial_skymodel : LSMTool SkyModel object, optional
@@ -452,7 +428,6 @@
         preaverage_flux_jy : bool, optional
             Use baseline-dependent averaging and solint_time_p = 1 for phase-only
             calibration for sources below this flux value
->>>>>>> 3cfeca07
 
         """
         # generate a (numpy-)array with the divisors of nchan
@@ -549,14 +524,14 @@
             self.log.debug('Using solution intervals of {0} (fast) and {1} '
                 '(slow) time slots'.format(self.solint_time_p, self.solint_time_a))
 
-            # Set chunk width for time chunking to the amplitude solution time
-            # interval (minus one time slot to ensure that we don't get a very short
-            # solution interval at the end of the chunk) so that it's close to
-            # ~ 200 time slots (to avoid memory/performance issues)
-            self.chunk_width = self.solint_time_a - 1
-            while self.chunk_width < 200:
-                self.chunk_width += self.solint_time_a - 1
-            self.nchunks = int(np.ceil((np.float(ntimes) / np.float(self.chunk_width))))
+#            # Set chunk width for time chunking to the amplitude solution time
+#            # interval (minus one time slot to ensure that we don't get a very short
+#            # solution interval at the end of the chunk) so that it's close to
+#            # ~ 200 time slots (to avoid memory/performance issues)
+#            self.chunk_width = self.solint_time_a - 1
+#            while self.chunk_width < 200:
+#                self.chunk_width += self.solint_time_a - 1
+#            self.nchunks = int(np.ceil((np.float(ntimes) / np.float(self.chunk_width))))
 
             # Set frequency interval for selfcal solve steps. The interval for
             # slow (amp) selfcal should be the number of channels in a band after
@@ -618,18 +593,12 @@
                     self.completed_operations = d['completed_operations']
 
                 # Load mapfiles needed for facetsubreset
-<<<<<<< HEAD
-                self.diff_models_field_datamap = d['diff_models_field_datamap'] # length = nfiles
-                self.input_files_single_datamap = d['input_files_single_datamap'] # length = nfiles
-                self.subtracted_data_colname = d['subtracted_data_colname']
-=======
                 if ('diff_models_field_mapfile' in d and
-                    'input_bands_mapfile' in d and
+                    'input_files_single_mapfile' in d and
                     'subtracted_data_colname' in d):
                     self.diff_models_field_mapfile = d['diff_models_field_mapfile']
-                    self.input_bands_mapfile = d['input_bands_mapfile']
+                    self.input_files_single_mapfile = d['input_files_single_mapfile']
                     self.subtracted_data_colname = d['subtracted_data_colname']
->>>>>>> 3cfeca07
             return True
         except:
             return False
