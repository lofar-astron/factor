--- conflicted
+++ resolved
@@ -170,11 +170,8 @@
 
     def set_imcal_parameters(self, nbands_per_channel, chan_width_hz,
     	nchan, timestep_sec, ntimes, nbands, mean_freq_mhz, initial_skymodel=None,
-<<<<<<< HEAD
-    	preaverage_flux_jy=0.0, min_peak_smearing_factor=0.95, peel_flux_jy=25.0):
-=======
-    	preaverage_flux_jy=0.0, min_peak_smearing_factor=0.95, tec_block_mhz=10.0):
->>>>>>> 17fc36f6
+    	preaverage_flux_jy=0.0, min_peak_smearing_factor=0.95, tec_block_mhz=10.0,
+    	peel_flux_jy=25.0):
         """
         Sets various parameters for imaging and calibration
 
@@ -204,25 +201,19 @@
         min_peak_smearing_factor : float, optional
             Min allowed peak flux density reduction due to smearing at the mean
             frequency (facet imaging only)
-<<<<<<< HEAD
-        peel_flux_jy : float, optional
-            Peel cailbrators with fluxes above this value
-=======
         tec_block_mhz : float, optional
             Size of frequency block in MHz over which a single TEC solution is
             fit
->>>>>>> 17fc36f6
+        peel_flux_jy : float, optional
+            Peel cailbrators with fluxes above this value
 
         """
         self.set_imaging_parameters(nbands, nbands_per_channel, nchan,
             initial_skymodel)
         self.set_averaging_steps_and_solution_intervals(chan_width_hz, nchan,
             timestep_sec, ntimes, nbands, mean_freq_mhz, initial_skymodel,
-<<<<<<< HEAD
-            preaverage_flux_jy, min_peak_smearing_factor, peel_flux_jy)
-=======
-            preaverage_flux_jy, min_peak_smearing_factor, tec_block_mhz)
->>>>>>> 17fc36f6
+            preaverage_flux_jy, min_peak_smearing_factor, tec_block_mhz,
+            peel_flux_jy)
 
 
     def set_imaging_parameters(self, nbands, nbands_per_channel, nchan_per_band,
@@ -474,11 +465,8 @@
 
     def set_averaging_steps_and_solution_intervals(self, chan_width_hz, nchan,
         timestep_sec, ntimes_min, nbands, mean_freq_mhz, initial_skymodel=None,
-<<<<<<< HEAD
-        preaverage_flux_jy=0.0, min_peak_smearing_factor=0.95, peel_flux_jy=25.0):
-=======
-        preaverage_flux_jy=0.0, min_peak_smearing_factor=0.95, tec_block_mhz=10.0):
->>>>>>> 17fc36f6
+        preaverage_flux_jy=0.0, min_peak_smearing_factor=0.95, tec_block_mhz=10.0,
+        peel_flux_jy=25.0):
         """
         Sets the averaging step sizes and solution intervals
 
@@ -517,14 +505,11 @@
         min_peak_smearing_factor : float, optional
             Min allowed peak flux density reduction due to smearing at the mean
             frequency (facet imaging only)
-<<<<<<< HEAD
-        peel_flux_jy : float, optional
-            Peel cailbrators with fluxes above this value
-=======
         tec_block_mhz : float, optional
             Size of frequency block in MHz over which a single TEC solution is
             fit
->>>>>>> 17fc36f6
+        peel_flux_jy : float, optional
+            Peel cailbrators with fluxes above this value
 
         """
         # generate a (numpy-)array with the divisors of nchan
