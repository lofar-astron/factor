--- conflicted
+++ resolved
@@ -110,19 +110,6 @@
                 parms[gain + ':' + pol + ':Imag:'+ antenna]['values'][:, chan] = amp * numpy.sin(phase)
 
     # Normalize the amplitude solutions to a mean of one across all channels
-<<<<<<< HEAD
-    amplist = []
-    for chan in range(nchans):
-        for pol in pol_list:
-            for antenna in antenna_list:
-                real = numpy.copy(parms[gain + ':' + pol + ':Real:'+ antenna]['values'][:, chan])
-                imag = numpy.copy(parms[gain + ':' + pol + ':Imag:'+ antenna]['values'][:, chan])
-                amp  = numpy.copy(numpy.sqrt(real**2 + imag**2))
-                amplist.append(amp)
-    norm_factor = 1./(numpy.mean(amplist))
-    print "smooth_amps.py: Normalization-Factor is:",norm_factor
-    
-=======
     if normalize:
         amplist = []
         for chan in range(nchans):
@@ -133,10 +120,10 @@
                     amp  = numpy.copy(numpy.sqrt(real**2 + imag**2))
                     amplist.append(amp)
         norm_factor = 1.0/(numpy.mean(amplist))
+        print "smooth_amps.py: Normalization-Factor is:",norm_factor
     else:
         norm_factor = 1.0
 
->>>>>>> d9a47db4
     for chan in range(nchans):
         for pol in pol_list:
             for antenna in antenna_list:
