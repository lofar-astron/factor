--- conflicted
+++ resolved
@@ -193,11 +193,7 @@
         matplotlib.use('Agg')
     import aplpy
 
-<<<<<<< HEAD
-     # Set logging level to ERROR to suppress extraneous info from aplpy
-=======
     # Set logging level to ERROR to suppress extraneous info from aplpy
->>>>>>> aa59cb13
     logging.root.setLevel(logging.ERROR)
 
     if type(imagefiles) is str:
