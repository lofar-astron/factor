--- conflicted
+++ resolved
@@ -68,23 +68,8 @@
     # Make direction object for the field
     field = Direction('field', bands[0].ra, bands[0].dec,
         factor_working_dir=parset['dir_working'])
-<<<<<<< HEAD
-    field.set_averaging_steps(bands[0].chan_width_hz, bands[0].nchan,
-        bands[0].timepersample)
-
-    # Run initial sky model generation and create empty datasets
-    if len(bands_initsubtract) > 0:
-        log.debug('Running full initial subtract operation for bands: {0}'.
-                  format([b.name for b in bands_initsubtract]))
-        field = factor.cluster.divide_nodes([field],
-                                            parset['cluster_specific']['node_list'],
-                                            parset['cluster_specific']['ndir_per_node'],
-                                            parset['cluster_specific']['nimg_per_node'],
-                                            parset['cluster_specific']['ncpu'],
-                                            parset['cluster_specific']['fmem'])[0]
-=======
     field.set_averaging_steps_and_solution_intervals(bands[0].chan_width_hz,
-        bands[0].nchan, bands[0].timepersample, bands[0].nsamples, len(bands),
+        bands[0].nchan, bands[0].timepersample, bands[0].minSamplesPerFile, len(bands),
         preaverage_flux_jy=parset['preaverage_flux_jy'])
 
     # Run initial sky model generation and create empty datasets
@@ -105,7 +90,6 @@
             len(bands_initsubtract))[0]
 
         # Do initial subtraction
->>>>>>> 3cfeca07
         op = InitSubtract(parset, bands_initsubtract, field)
         scheduler.run(op)
     else:
@@ -292,12 +276,6 @@
         field.facet_image_filenames = []
         field.facet_vertices_filenames = []
         for d in directions:
-<<<<<<< HEAD
-            facet_image = DataMap.load(d.facet_image_mapfile)[0].file
-            field.facet_image_filenames.append(facet_image)
-            field.facet_vertices_filenames.append(d.save_file)
-        op = MakeMosaic(parset, field, bands=bands)
-=======
             if not d.is_patch:
                 facet_image = DataMap.load(d.facet_image_mapfile)[0].file
                 field.facet_image_filenames.append(facet_image)
@@ -313,7 +291,6 @@
 
         # Do mosaicking
         op = MakeMosaic(parset, bands, field)
->>>>>>> 3cfeca07
         scheduler.run(op)
 
     log.info("Factor has finished :)")
@@ -525,10 +502,6 @@
 
     # First check for user-supplied directions file, then for Factor-generated
     # file from a previous run, then for parameters needed to generate it internally
-<<<<<<< HEAD
-    dir_parset = parset['direction_specific']
-=======
->>>>>>> 3cfeca07
     if 'directions_file' in dir_parset:
         directions = factor.directions.directions_read(dir_parset['directions_file'],
             parset['dir_working'])
@@ -582,55 +555,6 @@
             log.critical('target_has_own_facet = True, but target RA, Dec, or radius not found in parset')
             sys.exit(1)
 
-<<<<<<< HEAD
-    if 'target_ra' in dir_parset and 'target_dec' in dir_parset and \
-        'target_radius_arcmin' in dir_parset:
-        target_ra = dir_parset['target_ra']
-        target_dec = dir_parset['target_dec']
-        target_radius_arcmin = dir_parset['target_radius_arcmin']
-    else:
-        target_ra = None
-        target_dec = None
-        target_radius_arcmin = None
-
-    factor.directions.thiessen(directions, band=bands[0],
-        check_edges=dir_parset['check_edges'], target_ra=target_ra,
-        target_dec=target_dec, target_radius_arcmin=target_radius_arcmin)
-
-    # Set various direction attributes
-    for i, direction in enumerate(directions):
-        # Set averaging steps
-        direction.set_averaging_steps(bands[0].chan_width_hz, bands[0].nchan,
-            bands[0].timepersample)
-
-        # Set image sizes
-        direction.set_image_sizes(test_run=test_run)
-
-        # Set number of bands and channels for images
-        direction.nbands = len(bands)
-        if direction.nbands > 5:
-            direction.nchannels = int(round(float(direction.nbands)/
-                float(parset['wsclean_nbands'])))
-        else:
-            direction.nchannels = 1
-
-        # Set field center
-        direction.field_ra = field.ra
-        direction.field_dec = field.dec
-
-        # Set reimage flag
-        if parset['reimage']:
-            direction.make_final_image = True
-
-        # Load previously completed steps (if any)
-        direction.load_state()
-
-        # Reset state if specified
-        if direction.name in reset_directions:
-            direction.do_reset = True
-        else:
-            direction.do_reset = False
-=======
     # Create facets and patches
     faceting_radius_deg = dir_parset['faceting_radius_deg']
     factor.directions.thiessen(directions, ref_band.ra, ref_band.dec,
@@ -638,7 +562,6 @@
         target_ra=target_ra, target_dec=target_dec,
         target_radius_arcmin=target_radius_arcmin,
         faceting_radius_deg=faceting_radius_deg)
->>>>>>> 3cfeca07
 
     # Warn user if they've specified a direction to reset that does not exist
     direction_names = [d.name for d in directions]
