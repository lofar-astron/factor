pipeline.steps = [update_mapfile_hosts, update_input_bands_hosts, expand_merged_parmdb_map, shift_empty, {% block model_data_steps %}wsclean_ft, {% endblock model_data_steps %}corrupt_final_model, add_model_to_empty_data, apply_dir_dep_fast, apply_dir_dep_slow, average, create_compressed_mapfile, {% block full_image_steps %}concat_averaged, wsclean_image_full1, create_imagebase_map1, adjust_wsclean_mapfile1, copy_beam_info, mask, wsclean_image_full2, create_imagebase_map2, adjust_wsclean_mapfile2{% endblock full_image_steps %}]

pipeline.pluginpath                                   =   {{ pipeline_dir }}/plugins

update_mapfile_hosts.control.kind                     =   plugin
update_mapfile_hosts.control.type                     =   updateHosts
update_mapfile_hosts.control.mapfile_dir              =   input.output.mapfile_dir
update_mapfile_hosts.control.hosts                    =   {{ hosts }}

update_input_bands_hosts.control.kind                 =   plugin
update_input_bands_hosts.control.type                 =   updateHosts
update_input_bands_hosts.control.mapfile_in           =   {{ input_bands_mapfile }}
update_input_bands_hosts.control.hosts                =   {{ hosts }}

expand_merged_parmdb_map.control.kind                 =   plugin
expand_merged_parmdb_map.control.type                 =   expandMapfile
expand_merged_parmdb_map.control.mapfile_in           =   {{ dir_dep_parmdb_mapfile }}
expand_merged_parmdb_map.control.mapfile_to_match     =   {{ input_bands_mapfile }}
expand_merged_parmdb_map.control.mapfile_dir          =   input.output.mapfile_dir
expand_merged_parmdb_map.control.filename             =   expand_merged_parmdbs.mapfile

shift_empty.control.type                              =   dppp
<<<<<<< HEAD
shift_empty.control.opts.mapfile_in                   =   {{ input_bands_mapfile }}
=======
shift_empty.control.environment                       =   {OMP_NUM_THREADS: {{ max_cpus_per_band }}}
shift_empty.control.opts.mapfile_in                   =   {{ input_bands_datamap }}
>>>>>>> 5f8c5b6b
shift_empty.control.opts.inputkey                     =   msin
shift_empty.argument.msin.datacolumn                  =   SUBTRACTED_DATA_ALL_NEW
shift_empty.argument.msout.overwrite                  =   True
shift_empty.argument.msout.writefullresflag           =   False
shift_empty.argument.local_scratch_dir                =   {{ local_dir }}
shift_empty.argument.steps                            =   [shift]
shift_empty.argument.shift.type                       =   phaseshifter
shift_empty.argument.shift.phasecenter                =   [{{ facet_ra }}deg, {{ facet_dec }}deg]

{% block model_data_parms %}
wsclean_ft.control.type                               =   wsclean_ft
wsclean_ft.control.mapfiles_in                        =   [shift_empty.output.mapfile,{{ wsclean_modelimg_mapfile }},{{ wsclean_modelimg_size_mapfile }}]
wsclean_ft.control.inputkeys                          =   [msfile,name,size]
wsclean_ft.argument.flags                             =   [-predict,msfile]
wsclean_ft.argument.scale                             =   0.000417
wsclean_ft.argument.mem                               =   {{ max_percent_memory }}
wsclean_ft.argument.channelsout                       =   {{ nchannels }}
wsclean_ft.argument.j                                 =   {{ max_cpus_per_node }}
{% endblock model_data_parms %}

corrupt_final_model.control.type                      =   dppp
corrupt_final_model.control.environment               =   {OMP_NUM_THREADS: {{ max_cpus_per_band }}}
corrupt_final_model.control.opts.mapfiles_in          =   [shift_empty.output.mapfile,expand_merged_parmdb_map.output.mapfile]
corrupt_final_model.control.opts.inputkeys            =   [msin,parmdb]
corrupt_final_model.argument.msin.datacolumn          =   MODEL_DATA
corrupt_final_model.argument.msout.overwrite          =   True
corrupt_final_model.argument.msout.writefullresflag   =   False
corrupt_final_model.argument.local_scratch_dir        =   {{ local_dir }}
corrupt_final_model.argument.steps                    =   [corrupt_fast1,corrupt_fast2,corrupt_slow]
corrupt_final_model.argument.corrupt_fast1.type       =   applycal
corrupt_final_model.argument.corrupt_fast1.parmdb     =   parmdb
corrupt_final_model.argument.corrupt_fast1.correction =   tec
corrupt_final_model.argument.corrupt_fast1.invert     =   False
corrupt_final_model.argument.corrupt_fast2.type       =   applycal
corrupt_final_model.argument.corrupt_fast2.parmdb     =   parmdb
corrupt_final_model.argument.corrupt_fast2.correction =   commonscalarphase
corrupt_final_model.argument.corrupt_fast2.invert     =   False
corrupt_final_model.argument.corrupt_slow.type        =   applycal
corrupt_final_model.argument.corrupt_slow.parmdb      =   parmdb
corrupt_final_model.argument.corrupt_slow.invert      =   False

add_model_to_empty_data.control.type                  =   add_subtract_columns
add_model_to_empty_data.control.opts.mapfiles_in      =   [shift_empty.output.mapfile,corrupt_final_model.output.mapfile]
add_model_to_empty_data.control.opts.inputkeys        =   [file1,file2]
add_model_to_empty_data.argument.flags                =   [file1,file2,DATA,DATA,FACET_DATA_ALL,add]

apply_dir_dep_fast.control.type                       =   calibrate-stand-alone_new
apply_dir_dep_fast.control.mapfiles_in                =   [shift_empty.output.mapfile,expand_merged_parmdb_map.output.mapfile]
apply_dir_dep_fast.control.inputkeys                  =   [inputms,inputparmdb]
apply_dir_dep_fast.argument.observation               =   inputms
apply_dir_dep_fast.argument.parset                    =   {{ parset_dir }}//facet_dirdep_apply_fast.parset
apply_dir_dep_fast.argument.catalog                   =   {{ skymodel_dir }}/empty.skymodel
apply_dir_dep_fast.argument.parmdb                    =   inputparmdb
apply_dir_dep_fast.argument.replace-sourcedb          =   True
apply_dir_dep_fast.argument.replace-parmdb            =   True
apply_dir_dep_fast.argument.Strategy.InputColumn      =   FACET_DATA_ALL

apply_dir_dep_slow.control.type                       =   calibrate-stand-alone_new
apply_dir_dep_slow.control.mapfiles_in                =   [shift_empty.output.mapfile,expand_merged_parmdb_map.output.mapfile]
apply_dir_dep_slow.control.inputkeys                  =   [inputms,inputparmdb]
apply_dir_dep_slow.argument.observation               =   inputms
apply_dir_dep_slow.argument.parset                    =   {{ parset_dir }}//facet_dirdep_apply_slow.parset
apply_dir_dep_slow.argument.catalog                   =   {{ skymodel_dir }}/empty.skymodel
apply_dir_dep_slow.argument.parmdb                    =   inputparmdb
apply_dir_dep_slow.argument.replace-sourcedb          =   True
apply_dir_dep_slow.argument.replace-parmdb            =   True

average.control.type                                  =   dppp
average.control.environment                           =   {OMP_NUM_THREADS: {{ max_cpus_per_band }}}
average.control.mapfile_in                            =   shift_empty.output.mapfile
average.control.inputkey                              =   msin
average.argument.msin.datacolumn                      =   CORRECTED_DATA
average.argument.msout.overwrite                      =   True
average.argument.msout.writefullresflag               =   False
average.argument.local_scratch_dir                    =   {{ local_dir }}
average.argument.steps                                =   [avg]
average.argument.avg.type                             =   squash
average.argument.avg.freqstep                         =   {{ facetimage_freqstep }}
average.argument.avg.timestep                         =   {{ facetimage_timestep }}

create_compressed_mapfile.control.kind                =   plugin
create_compressed_mapfile.control.type                =   compressMapfile
create_compressed_mapfile.control.mapfile_in          =   average.output.mapfile
create_compressed_mapfile.control.mapfile_dir         =   input.output.mapfile_dir
create_compressed_mapfile.control.filename            =   concat_averaged_input.mapfile

{% block full_image_parms %}
concat_averaged.control.type                          =   dppp
concat_averaged.control.mapfile_in                    =   create_compressed_mapfile5.output.mapfile
concat_averaged.control.inputkey                      =   msin
concat_averaged.argument.msin.datacolumn              =   DATA
concat_averaged.argument.msout.writefullresflag       =   False
concat_averaged.argument.local_scratch_dir            =   {{ local_dir }}
concat_averaged.argument.steps                        =   []

wsclean_image_full1.control.type                      =   wsclean
wsclean_image_full1.control.mapfile_in                =   concat_averaged.output.mapfile
wsclean_image_full1.control.inputkey                  =   msfile
wsclean_image_full1.argument.flags                    =   [-no-update-model-required,{{ wsclean_multiscale }}-fitbeam,-reorder,-joinchannels,msfile]
wsclean_image_full1.argument.size                     =   {{ facet_imsize }} {{ facet_imsize }}
wsclean_image_full1.argument.niter                    =   {{ wsclean_full_image_niter }}
wsclean_image_full1.argument.threshold                =   {{ wsclean_full_image_threshold_jy }}
wsclean_image_full1.argument.pol                      =   I
wsclean_image_full1.argument.weight                   =   briggs -0.5
wsclean_image_full1.argument.mgain                    =   0.6
wsclean_image_full1.argument.cleanborder              =   0
wsclean_image_full1.argument.minuv-l                  =   80
wsclean_image_full1.argument.scale                    =   0.000417
wsclean_image_full1.argument.channelsout              =   {{ nchannels }}
wsclean_image_full1.argument.mem                      =   {{ max_percent_memory }}
wsclean_image_full1.argument.j                        =   {{ max_cpus_per_img }}
wsclean_image_full1.argument.tempdir                  =   {{ local_dir }}

create_imagebase_map1.control.kind                    =   plugin
create_imagebase_map1.control.type                    =   trimMapfile
create_imagebase_map1.control.mapfile_in              =   wsclean_image_full1.output.wsclean_image_full1-image.fits.mapfile
create_imagebase_map1.control.trim                    =   -
create_imagebase_map1.control.mapfile_dir             =   input.output.mapfile_dir
create_imagebase_map1.control.filename                =   wsclean_image_full1_image_rootnames.mapfile

adjust_wsclean_mapfile1.control.kind                  =   plugin
adjust_wsclean_mapfile1.control.type                  =   appendMapfile
adjust_wsclean_mapfile1.control.mapfile_in            =   create_imagebase_map1.output.mapfile
adjust_wsclean_mapfile1.control.append                =   {{ wsclean_suffix }}
adjust_wsclean_mapfile1.control.mapfile_dir           =   input.output.mapfile_dir
adjust_wsclean_mapfile1.control.filename              =   image1.mapfile

copy_beam_info.control.type                           =   copy_beam_info
copy_beam_info.control.mapfile_in                     =   adjust_wsclean_mapfile1.output.mapfile
copy_beam_info.control.inputkey                       =   imagefile
copy_beam_info.argument.flags                         =   [imagefile]

mask.control.type                                     =   make_clean_mask
mask.control.mapfile_in                               =   adjust_wsclean_mapfile1.output.mapfile
mask.control.inputkey                                 =   imagefile
mask.control.outputkey                                =   maskfile
mask.argument.flags                                   =   [imagefile,maskfile]
mask.argument.threshisl                               =   5
mask.argument.threshpix                               =   5
mask.argument.rmsbox                                  =   (80,20)
mask.argument.adaptive_rmsbox                         =   True
mask.argument.atrous_do                               =   True
mask.argument.img_format                              =   fits
mask.argument.nsig                                    =   1.0
mask.argument.vertices_file                           =   {{ vertices_file }}

wsclean_image_full2.control.type                      =   wsclean
wsclean_image_full2.control.mapfiles_in               =   [concat_averaged.output.mapfile,mask.output.mapfile,mask.output.threshold_5sig.mapfile]
wsclean_image_full2.control.inputkeys                 =   [msfile,fitsmask,threshold]
wsclean_image_full2.argument.flags                    =   [-no-update-model-required,{{ wsclean_multiscale }}-fitbeam,-reorder,-joinchannels,msfile]
wsclean_image_full2.argument.fitsmask                 =   fitsmask
wsclean_image_full2.argument.size                     =   {{ facet_imsize }} {{ facet_imsize }}
wsclean_image_full2.argument.niter                    =   1000000
wsclean_image_full2.argument.threshold                =   threshold
wsclean_image_full2.argument.pol                      =   I
wsclean_image_full2.argument.weight                   =   briggs -0.5
wsclean_image_full2.argument.mgain                    =   0.6
wsclean_image_full2.argument.cleanborder              =   0
wsclean_image_full2.argument.minuv-l                  =   80
wsclean_image_full2.argument.scale                    =   0.000417
wsclean_image_full2.argument.channelsout              =   {{ nchannels }}
wsclean_image_full2.argument.mem                      =   {{ max_percent_memory }}
wsclean_image_full2.argument.j                        =   {{ max_cpus_per_img }}
wsclean_image_full2.argument.tempdir                  =   {{ local_dir }}

create_imagebase_map2.control.kind                    =   plugin
create_imagebase_map2.control.type                    =   trimMapfile
create_imagebase_map2.control.mapfile_in              =   wsclean_image_full2.output.wsclean_image_full2-image.fits.mapfile
create_imagebase_map2.control.trim                    =   -
create_imagebase_map2.control.mapfile_dir             =   input.output.mapfile_dir
create_imagebase_map2.control.filename                =   wsclean_image_full2_image_rootnames.mapfile

adjust_wsclean_mapfile2.control.kind                  =   plugin
adjust_wsclean_mapfile2.control.type                  =   appendMapfile
adjust_wsclean_mapfile2.control.mapfile_in            =   create_imagebase_map2.output.mapfile
adjust_wsclean_mapfile2.control.append                =   {{ wsclean_suffix }}
adjust_wsclean_mapfile2.control.mapfile_dir           =   input.output.mapfile_dir
adjust_wsclean_mapfile2.control.filename              =   final_image.mapfile
{% endblock full_image_parms %}<|MERGE_RESOLUTION|>--- conflicted
+++ resolved
@@ -20,12 +20,8 @@
 expand_merged_parmdb_map.control.filename             =   expand_merged_parmdbs.mapfile
 
 shift_empty.control.type                              =   dppp
-<<<<<<< HEAD
-shift_empty.control.opts.mapfile_in                   =   {{ input_bands_mapfile }}
-=======
 shift_empty.control.environment                       =   {OMP_NUM_THREADS: {{ max_cpus_per_band }}}
 shift_empty.control.opts.mapfile_in                   =   {{ input_bands_datamap }}
->>>>>>> 5f8c5b6b
 shift_empty.control.opts.inputkey                     =   msin
 shift_empty.argument.msin.datacolumn                  =   SUBTRACTED_DATA_ALL_NEW
 shift_empty.argument.msout.overwrite                  =   True
