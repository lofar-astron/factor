--- conflicted
+++ resolved
@@ -1,8 +1,4 @@
-<<<<<<< HEAD
 pipeline.steps = [update_mapfile_hosts, {% if use_existing_data %} update_image_data_mapfile_hosts, {% if average_image_data %} concat_averaged_uncompressed_map, average_image_data, concat_reaveraged_compressed_map, {% endif %} {% else %} create_ms_map, create_msmulti_map, expand_merged_parmdb_map, shift_empty, add_imaging_cols, regroup_shift_empty_map, expand_facet_model_map, expand_facet_model_size_map, wsclean_ft, corrupt_final_model, add_model_to_empty_data, {% if skip_facet_imaging %} create_full_skymodels_map, make_facet_skymodels_all, make_sourcedb_all_facet_sources, expand_sourcedb_all_facet_sources, create_parmdb_map, add_all_facet_sources, {% else %} apply_dir_dep, {% endif %} create_compressed_mapfile, sort_into_Groups, sort_into_Groups_maps, concat_averaged, concat_averaged_compressed_map, {% endif %} premask, wsclean_image_full1, create_imagebase_map1, adjust_wsclean_mapfile1, mask, wsclean_image_full2, create_imagebase_map2, adjust_wsclean_mapfile2]
-=======
-pipeline.steps = [update_mapfile_hosts, {% if use_existing_data %} update_image_data_mapfile_hosts, {% if average_image_data %} concat_averaged_uncompressed_map, average_image_data, concat_reaveraged_compressed_map, {% endif %} {% else %} create_ms_map, create_msmulti_map, expand_merged_parmdb_map, shift_empty, add_imaging_cols, regroup_shift_empty_map, {% if skip_facet_imaging %} concat_unaveraged, create_compressed_unaveraged, casa_ft4, {% else %} {% block model_data_steps %}expand_facet_model_map, expand_facet_model_size_map, wsclean_ft, {% endblock model_data_steps %} {% endif %} corrupt_final_model, add_model_to_empty_data, {% if skip_facet_imaging %} create_full_skymodels_map, make_facet_skymodels_all, make_sourcedb_all_facet_sources, expand_sourcedb_all_facet_sources, create_parmdb_map, add_all_facet_sources, {% else %} apply_dir_dep, {% endif %} create_compressed_mapfile, sort_into_Groups, sort_into_Groups_maps, concat_averaged, concat_averaged_compressed_map, {% endif %} {% block full_image_steps %}premask, wsclean_image_full1, create_imagebase_map1, adjust_wsclean_mapfile1, mask, wsclean_image_full2, create_imagebase_map2, adjust_wsclean_mapfile2{% endblock full_image_steps %}]
->>>>>>> 3c2de027
 
 pipeline.pluginpath                               =   {{ pipeline_dir }}/plugins
 
@@ -107,36 +103,6 @@
 regroup_shift_empty_map.control.rotate_groups         =   True
 regroup_shift_empty_map.control.filename              =   regroup_shift_empty.mapfile
 
-<<<<<<< HEAD
-=======
-{% if skip_facet_imaging %}
-# Use CASA here, even though WSClean may be used for imaging, as we need to predict
-# the model from selfcal (which always uses CASA)
-## virtual concat of the re-grouped unaveraged data, length = some
-concat_unaveraged.control.type                    =   virtual_concat
-concat_unaveraged.control.mapfile_in              =   regroup_shift_empty_map.output.mapfile
-concat_unaveraged.control.inputkey                =   msfiles
-concat_unaveraged.control.outputkey               =   msconcat
-concat_unaveraged.argument.flags                  =   [msfiles,msconcat]
-
-# create a compressed mapfile with the virtual concated files, length = 1
-# needed because the following casa-step can run only once.
-create_compressed_unaveraged.control.kind         =   plugin
-create_compressed_unaveraged.control.type         =   compressMapfile
-create_compressed_unaveraged.control.mapfile_in   =   concat_unaveraged.output.mapfile
-create_compressed_unaveraged.control.mapfile_dir  =   input.output.mapfile_dir
-create_compressed_unaveraged.control.filename     =   concat_unaveraged_compressed.mapfile
-
-# make model visibilities on the unaveraged data, length = 1
-# can run only once, because (may) create files in the directory of input data
-casa_ft4.control.type                             =   casa
-casa_ft4.control.mapfiles_in                      =   [create_compressed_unaveraged.output.mapfile,{{ facet_model_mapfile }}]
-casa_ft4.control.inputkeys                        =   [inputms,modelimg]
-casa_ft4.control.arguments                        =   [--nologger,--nogui,-c,{{ script_dir }}/do_ft_multi.py,modelimg,{{ nterms }},{{ facet_wplanes }},{{ script_dir }}/ftw.xml,{{ script_dir }}/task_ftw.py,inputms]
-{% else %}
-
-{% block model_data_parms %}
->>>>>>> 3c2de027
 # expand mapfile of the facet-model to all groups, length = some
 expand_facet_model_map.control.kind                   =   plugin
 expand_facet_model_map.control.type                   =   expandMapfile
@@ -166,11 +132,6 @@
 wsclean_ft.argument.channelsout                       =   {{ wsclean_nchannels }}
 wsclean_ft.argument.j                                 =   {{ max_cpus_per_proc_single }}
 wsclean_ft.argument.tempdir                           =   {{ local_dir }}
-<<<<<<< HEAD
-=======
-{% endblock model_data_parms %}
-{% endif %}
->>>>>>> 3c2de027
 
 # corrupt the facet-model visibilities, length = nfiles
 corrupt_final_model.control.type                      =   dppp
