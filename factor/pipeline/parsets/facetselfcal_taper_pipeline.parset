--- conflicted
+++ resolved
@@ -1,8 +1,4 @@
-<<<<<<< HEAD
 pipeline.steps = [update_mapfile_hosts, create_ms_map, create_msmulti_map, create_parmdb_map, create_full_skymodels_map, make_facet_skymodels_all, make_sourcedb_all_facet_sources, expand_sourcedb_all_facet_sources, make_facet_skymodels_cal, make_sourcedb_cal_facet_sources, expand_sourcedb_cal_facet_sources, shift_empty, predict_all_model_data, add_all_facet_sources, shift_cal, create_compressed_mapfile_data, sort_into_Groups, sort_into_Groups_maps, concat_data, {% if pre_average %} regroup_shift_cal, regroup_parmdb, pre_average, make_blavg_data_mapfile, switch_weights_col_shift_cal1, concat_blavg_data, switch_weights_col_shift_cal2, copy_column1, copy_column2, {% endif %} add_imaging_cols, concat_data_compressed_mapfile, concat_chunks, average0, create_compressed_mapfile_avgdata, sort_avg_into_Groups, sort_avg_into_Groups_maps, concat_avgdata, create_compressed_mapfile0, concat0, premask_selfcal, wsclean_image01, create_imagebase_map01, adjust_wsclean_mapfile0, mask0, wsclean_image02, create_imagebase_map02, create_expanded_model0_mapfile, wsclean_ft0, switch_weights_col1, make_fast_phase_parmdb_map, remove_parmdbs1, solve_phaseonly1, switch_weights_col2, apply_phaseonly1, create_compressed_mapfile1, concat1, wsclean_image11, create_imagebase_map11, adjust_wsclean_mapfile11, mask1, wsclean_image12, create_imagebase_map12, create_expanded_model1_mapfile, wsclean_ft1, switch_weights_col3, remove_parmdbs2, solve_phaseonly2, switch_weights_col4, apply_phaseonly2, loop_phasecal, make_slow_gain_parmdb_map, remove_parmdbs12, solve_ampphase12, merge_amp_parmdbs1, smooth_amp1, expand_smoothed_amp1_parmdb_map, apply_amp1, create_compressed_mapfile3, concat3, wsclean_image31, create_imagebase_map31, adjust_wsclean_mapfile31, mask3, wsclean_image32, loop_ampcal, merge_selfcal_parmdbs, make_selfcal_plots, create_selfcal_images_mapfile, make_selfcal_images, expand_merged_parmdb_map, add_imaging_cols_empty, {% if is_patch %} regroup_shift_empty_map_ft, concat_unaveraged_ft, create_compressed_mapfile_ft, create_model4_map, blank_model, casa_ft4, {% else %} apply_dir_dep, create_compressed_mapfile5, sort_averaged, sort_averaged_maps, concat_averaged, concat_averaged_compressed_map, {% block full_image_steps %} premask, wsclean_image_full1, create_imagebase_map, adjust_wsclean_mapfile1, mask5, wsclean_image_full2, create_model4_map, adjust_wsclean_mapfile2, pad_model_images, regroup_shift_empty_map, create_expanded_model_mapfile, expand_facet_model_size_map, wsclean_ft, {% endblock full_image_steps %} {% endif %} corrupt_final_model, subtract_initial_final, shift_diff_model_to_field, create_middle_band_mapfile, create_middle_model_mapfile, subtract_single, average_pre, average_post, average_pre_compressed_map, wsclean_pre, average_post_compressed_map, wsclean_post, verify_subtract]
-=======
-pipeline.steps = [update_mapfile_hosts, create_ms_map, create_msmulti_map, create_parmdb_map, create_full_skymodels_map, make_facet_skymodels_all, make_sourcedb_all_facet_sources, expand_sourcedb_all_facet_sources, make_facet_skymodels_cal, make_sourcedb_cal_facet_sources, expand_sourcedb_cal_facet_sources, shift_empty, predict_all_model_data, add_all_facet_sources, shift_cal, create_compressed_mapfile_data, sort_into_Groups, sort_into_Groups_maps, concat_data, {% if pre_average %} regroup_shift_cal, regroup_parmdb, pre_average, make_blavg_data_mapfile, switch_weights_col_shift_cal1, concat_blavg_data, switch_weights_col_shift_cal2, copy_column1, copy_column2, {% endif %} add_imaging_cols, concat_data_compressed_mapfile, concat_chunks, average0, create_compressed_mapfile_avgdata, sort_avg_into_Groups, sort_avg_into_Groups_maps, concat_avgdata, create_compressed_mapfile0, concat0, casa_image01, adjust_casa_mapfile0, mask0, casa_image02, create_model0_map, casa_ft0, switch_weights_col1, make_fast_phase_parmdb_map, remove_parmdbs1, solve_phaseonly1, switch_weights_col2, apply_phaseonly1, create_compressed_mapfile1, concat1, casa_image11, adjust_casa_mapfile1, mask1, casa_image12, create_model1_map, casa_ft1, switch_weights_col3, remove_parmdbs2, solve_phaseonly2, switch_weights_col4, apply_phaseonly2, loop_phasecal, make_slow_gain_parmdb_map, remove_parmdbs12, solve_ampphase12, merge_amp_parmdbs1, smooth_amp1, expand_smoothed_amp1_parmdb_map, apply_amp1, create_compressed_mapfile3, concat3, casa_image31, adjust_casa_mapfile3, mask3, casa_image32, loop_ampcal, merge_selfcal_parmdbs, make_selfcal_plots, create_selfcal_images_mapfile, make_selfcal_images, expand_merged_parmdb_map, add_imaging_cols_empty, {% if is_patch or skip_facet_imaging %} regroup_shift_empty_map_ft, concat_unaveraged_ft, create_compressed_mapfile_ft, create_model4_map, blank_model, casa_ft4, {% else %} apply_dir_dep, create_compressed_mapfile5, sort_averaged, sort_averaged_maps, concat_averaged, concat_averaged_compressed_map, {% block full_image_steps %} premask, wsclean_image_full1, create_imagebase_map, adjust_wsclean_mapfile1, mask5, wsclean_image_full2, create_model4_map, adjust_wsclean_mapfile2, pad_model_images, regroup_shift_empty_map, create_expanded_model_mapfile, expand_facet_model_size_map, wsclean_ft, {% endblock full_image_steps %} {% endif %} corrupt_final_model, subtract_initial_final, shift_diff_model_to_field, create_middle_band_mapfile, create_middle_model_mapfile, subtract_single, average_pre, average_post, average_pre_compressed_map, wsclean_pre, average_post_compressed_map, wsclean_post, verify_subtract]
->>>>>>> 3c2de027
 
 pipeline.pluginpath                                        =   {{ pipeline_dir }}/plugins
 
@@ -1202,14 +1198,9 @@
 mask3.argument.atrous_do                                   =   {{ atrous_do }}
 mask3.argument.rmsbox                                      =   (80,20)
 mask3.argument.adaptive_rmsbox                             =   True
-<<<<<<< HEAD
 mask3.argument.trim_by                                     =   0.4
 mask3.argument.img_format                                  =   fits
-=======
 mask3.argument.adaptive_thresh                             =   180
-mask3.argument.trim_by                                     =   0.2
-mask3.argument.img_format                                  =   casa
->>>>>>> 3c2de027
 mask3.argument.threshold_format                            =   str_with_units
 mask3.argument.use_adaptive_threshold                      =   {{ use_selfcal_adaptive_threshold }}
 
@@ -1501,14 +1492,9 @@
 mask4.argument.atrous_do                                   =   {{ atrous_do }}
 mask4.argument.rmsbox                                      =   (80,20)
 mask4.argument.adaptive_rmsbox                             =   True
-<<<<<<< HEAD
 mask4.argument.trim_by                                     =   0.4
 mask4.argument.img_format                                  =   fits
-=======
 mask4.argument.adaptive_thresh                             =   200
-mask4.argument.trim_by                                     =   0.2
-mask4.argument.img_format                                  =   casa
->>>>>>> 3c2de027
 mask4.argument.threshold_format                            =   str_with_units
 mask4.argument.use_adaptive_threshold                      =   {{ use_selfcal_adaptive_threshold }}
 
