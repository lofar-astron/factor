--- conflicted
+++ resolved
@@ -622,24 +622,6 @@
 ########## start of third round of selfcal
 
 # apply the previous calibration, length = ntimes * num_cal_blocks
-<<<<<<< HEAD
-apply_phaseonly2.control.type                              =   dppp_inplace
-apply_phaseonly2.control.opts.mapfiles_in                  =   [concat_data.output.mapfile,make_fast_phase_parmdb_map.output.mapfile]
-apply_phaseonly2.control.opts.inputkeys                    =   [msin,parmdb]
-apply_phaseonly2.argument.numthreads                       =   {{ max_cpus_per_proc_ntimes }}
-apply_phaseonly2.argument.msin.datacolumn                  =   DATA
-apply_phaseonly2.argument.msout                            =   .
-apply_phaseonly2.argument.msout.datacolumn                 =   CORRECTED_DATA
-{% if preapply_solve_tec_only %}
-apply_phaseonly2.argument.steps                            =   [correct_fast1]
-{% else %}
-apply_phaseonly2.argument.steps                            =   [correct_fast1,correct_fast2]
-{% endif %}
-apply_phaseonly2.argument.correct_fast1.type               =   applycal
-apply_phaseonly2.argument.correct_fast1.parmdb             =   parmdb
-apply_phaseonly2.argument.correct_fast1.correction         =   tec
-apply_phaseonly2.argument.correct_fast1.invert             =   True
-=======
 apply_phaseonly2.control.type                      = dppp_inplace
 apply_phaseonly2.control.mapfiles_in               = [{{ concat_data_mapfile }},make_fast_phase_parmdb_map.output.mapfile]
 apply_phaseonly2.control.inputkeys                 = [msin,parmdb]
@@ -652,13 +634,10 @@
 apply_phaseonly2.argument.correct_fast1.parmdb     = parmdb
 apply_phaseonly2.argument.correct_fast1.correction = tec
 apply_phaseonly2.argument.correct_fast1.invert     = True
->>>>>>> 42cad678
-{% if not preapply_solve_tec_only %}
 apply_phaseonly2.argument.correct_fast2.type       = applycal
 apply_phaseonly2.argument.correct_fast2.parmdb     = parmdb
 apply_phaseonly2.argument.correct_fast2.correction = commonscalarphase
 apply_phaseonly2.argument.correct_fast2.invert     = True
-{% endif %}
 
 ########## end of second round of selfcal (10" resolution)
 ########## start of phase-only selfcal loop
