"""
Action: imager
Make an image
"""

import os
from factor.lib.action import action
from factor.lib.action_lib import makeimagename

from jinja2 import Environment, FileSystemLoader
import os


DIR = os.path.dirname(os.path.abspath(__file__))
env = Environment(loader=FileSystemLoader(os.path.join(DIR, 'templates')))


class imager(action):
    """
    Implement the imager action
    """

    def __init__(self, op_name, ms, p, clean=True):
        super(imager, self).__init__(op_name, name = 'imager')
<<<<<<< HEAD
        self.ms = ms
        self.p = p
=======
        self.d = {"ms": ms,
                  "prefix": prefix,
                  "niter": niter,
                  "imsize": imsize,
                  "cell": cell,
                  "uvrange": uvrange,
                  "mask": mask,
                  "clean": clean, # Do we need this here?
                  "image": makeimagename(ms, prefix),
                  }
>>>>>>> 2a362c53
        self.clean = clean
    
    def _get_command(self):
        template_imager = env.get_template('imager.tpl')
        cmd = 'casapy --nologger --log2term -c %s' % template_imager.render(self.d)
    
    def run(self):
<<<<<<< HEAD
        # TODO: implement the template
        template_imager = make_template(ms = self.ms, image = self.image, p = self.p)
        cmd = 'casapy --nologger --log2term -c %s' % template_imager
        exec_cmd(cmd)
=======
        exec_cmd(self.cmd)
>>>>>>> 2a362c53

        if clean: 
            os.system('rm -rf %s.mask %s.flux %s.psf' % (image, image, image))

    def get_results(self):
        """
        Return image and model name in lists
        """
        # return globbing so to catch any possible tt# for nterm>1
        return glob.glob('%s.image*' % self.image), glob.glob('%s.model*' % self.image)<|MERGE_RESOLUTION|>--- conflicted
+++ resolved
@@ -22,21 +22,8 @@
 
     def __init__(self, op_name, ms, p, clean=True):
         super(imager, self).__init__(op_name, name = 'imager')
-<<<<<<< HEAD
         self.ms = ms
         self.p = p
-=======
-        self.d = {"ms": ms,
-                  "prefix": prefix,
-                  "niter": niter,
-                  "imsize": imsize,
-                  "cell": cell,
-                  "uvrange": uvrange,
-                  "mask": mask,
-                  "clean": clean, # Do we need this here?
-                  "image": makeimagename(ms, prefix),
-                  }
->>>>>>> 2a362c53
         self.clean = clean
     
     def _get_command(self):
@@ -44,14 +31,10 @@
         cmd = 'casapy --nologger --log2term -c %s' % template_imager.render(self.d)
     
     def run(self):
-<<<<<<< HEAD
         # TODO: implement the template
         template_imager = make_template(ms = self.ms, image = self.image, p = self.p)
         cmd = 'casapy --nologger --log2term -c %s' % template_imager
         exec_cmd(cmd)
-=======
-        exec_cmd(self.cmd)
->>>>>>> 2a362c53
 
         if clean: 
             os.system('rm -rf %s.mask %s.flux %s.psf' % (image, image, image))
