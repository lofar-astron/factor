--- conflicted
+++ resolved
@@ -32,17 +32,8 @@
 # keep_avg_facet_data = True
 # keep_unavg_facet_data = False
 
-<<<<<<< HEAD
 
 [calibration]
-=======
-# Padding factor for WSClean images (default = 1.6)
-wsclean_image_padding = 1.6
-
-# Padding factor for WSClean models (default = 1.4)
-wsclean_model_padding = 1.4
-
->>>>>>> 543b2683
 # Exit if selfcal fails for any direction (default = True). If False, processing
 # will continue and the failed direction will receive the selfcal solutions of
 # the nearest successful direction unless skip_selfcal_check is True, in which
@@ -71,27 +62,26 @@
 # (default = 10)
 # TEC_block_MHz = 10
 
-
-<<<<<<< HEAD
-[imaging]
-# Make final mosaic (default = True)
-# make_mosaic = True
-
-# Re-image all directions for which selfcal was successful (default = False)
-# reimage = False
-=======
 # Peel the calibrator for sources above this flux density (default = 25.0).
 # When activated, the calibrator is peeled using a supplied sky model and
 # the facet is then imaged as normal. Note: a sky model must be specified in the
 # directions file in the peel_skymodel column for each source that should be
 # peeled
-peel_flux_Jy = 30.0
-
-# Use multi-scale selfcal that starts at 20 arcsec resolution and increases
-# the resolution in stages to the full resolution. This method may improve
-# convergence, especially when the starting model is poor
-multiscale_selfcal = True
->>>>>>> 543b2683
+# peel_flux_Jy = 30.0
+
+
+[imaging]
+# Make final mosaic (default = True)
+# make_mosaic = True
+
+# Re-image all directions for which selfcal was successful (default = False)
+# reimage = False
+
+# Padding factor for WSClean images (default = 1.6)
+# wsclean_image_padding = 1.6
+
+# Padding factor for WSClean models (default = 1.4)
+# wsclean_model_padding = 1.4
 
 # Max desired peak flux density reduction at center of the facet edges due to
 # bandwidth smearing (at the mean frequency) and time smearing (default = 0.15 =
@@ -144,7 +134,7 @@
 # calibrator
 # flux_min_for_merging_Jy = 0.1
 size_max_arcmin = 2.0
-separation_max_arcmin = 6.0
+separation_max_arcmin = 7.0
 flux_min_Jy = 0.3
 
 # Number of internally derived directions can be limited to a maximum number
